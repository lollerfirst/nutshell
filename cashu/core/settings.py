import os
import sys
from pathlib import Path
from typing import List, Optional

from environs import Env  # type: ignore
from pydantic import BaseSettings, Extra, Field

env = Env()

VERSION = "0.17.0"


def find_env_file():
    # env file: default to current dir, else home dir
    env_file = os.path.join(os.getcwd(), ".env")
    if not os.path.isfile(env_file):
        env_file = os.path.join(str(Path.home()), ".cashu", ".env")
    if os.path.isfile(env_file):
        env.read_env(env_file, recurse=False, override=True)
    else:
        env_file = ""
    return env_file


class CashuSettings(BaseSettings):
    env_file: str = Field(default=None)
    lightning_fee_percent: float = Field(default=1.0)
    lightning_reserve_fee_min: int = Field(default=2000)
    max_order: int = Field(default=64)

    class Config(BaseSettings.Config):
        env_file = find_env_file()
        env_file_encoding = "utf-8"
        case_sensitive = False
        extra = Extra.ignore

        # def __init__(self, env_file=None):
        #     self.env_file = env_file or self.env_file


class EnvSettings(CashuSettings):
    debug: bool = Field(default=False)
    log_level: str = Field(default="INFO")
    cashu_dir: str = Field(default=os.path.join(str(Path.home()), ".cashu"))
    debug_profiling: bool = Field(default=False)
    debug_mint_only_deprecated: bool = Field(default=False)
    db_backup_path: Optional[str] = Field(default=None)
    db_connection_pool: bool = Field(default=True)


class MintSettings(CashuSettings):
    mint_private_key: str = Field(default=None)
    mint_seed_decryption_key: Optional[str] = Field(default=None)
    mint_derivation_path: str = Field(default="m/0'/0'/0'")
    mint_derivation_path_list: List[str] = Field(default=[])
    mint_listen_host: str = Field(default="127.0.0.1")
    mint_listen_port: int = Field(default=3338)

    mint_database: str = Field(default="data/mint")
    mint_test_database: str = Field(default="test_data/test_mint")
    mint_max_secret_length: int = Field(default=1024)

    mint_input_fee_ppk: int = Field(default=0)
    mint_disable_melt_on_error: bool = Field(default=False)

    mint_regular_tasks_interval_seconds: int = Field(
        default=3600,
        gt=0,
        title="Regular tasks interval",
        description="Interval (in seconds) for running regular tasks like the invoice checker.",
    )


class MintWatchdogSettings(MintSettings):
    mint_watchdog_enabled: bool = Field(
        default=False,
        title="Balance watchdog",
        description="The watchdog shuts down the mint if the balance of the mint and the backend do not match.",
    )
    mint_watchdog_balance_check_interval_seconds: float = Field(default=60)
    mint_watchdog_ignore_mismatch: bool = Field(
        default=False,
        description="Ignore watchdog errors and continue running. Use this to recover from a watchdog error.",
    )


class MintDeprecationFlags(MintSettings):
    mint_inactivate_base64_keysets: bool = Field(default=False)


class MintBackends(MintSettings):
    mint_lightning_backend: str = Field(default="")  # deprecated
    mint_backend_bolt11_sat: str = Field(default="")
    mint_backend_bolt11_msat: str = Field(default="")
    mint_backend_bolt11_usd: str = Field(default="")
    mint_backend_bolt11_eur: str = Field(default="")

    mint_lnbits_endpoint: str = Field(default=None)
    mint_lnbits_key: str = Field(default=None)
    mint_strike_key: str = Field(default=None)
    mint_blink_key: str = Field(default=None)


class MintLimits(MintSettings):
    mint_rate_limit: bool = Field(
        default=False, title="Rate limit", description="IP-based rate limiter."
    )
    mint_global_rate_limit_per_minute: int = Field(
        default=60,
        gt=0,
        title="Global rate limit per minute",
        description="Number of requests an IP can make per minute to all endpoints.",
    )
    mint_transaction_rate_limit_per_minute: int = Field(
        default=20,
        gt=0,
        title="Transaction rate limit per minute",
        description="Number of requests an IP can make per minute to transaction endpoints.",
    )
    mint_max_request_length: int = Field(
        default=1000,
        gt=0,
        title="Maximum request length",
        description="Maximum length of REST API request arrays.",
    )

    mint_peg_out_only: bool = Field(  # deprecated for mint_bolt11_disable_mint
        default=False,
        title="Disable minting tokens with bolt11",
        description="Mint allows no bolt11 minting operations.",
    )
<<<<<<< HEAD
    # DEPRECATED v0.16.5
    mint_max_peg_in: int = Field(
=======
    mint_bolt11_disable_mint: bool = Field(
        default=False,
        title="Disable minting tokens with bolt11",
        description="Mint allows no bolt11 minting operations.",
    )
    mint_bolt11_disable_melt: bool = Field(
        default=False,
        title="Disable melting tokens with bolt11",
        description="Mint allows no bolt11 melting operations.",
    )

    mint_max_peg_in: int = Field(  # deprecated for mint_max_mint_bolt11_sat
>>>>>>> 48823d67
        default=None,
        ge=0,
        title="Maximum peg-in",
        description="Maximum amount for a mint operation.",
    )
<<<<<<< HEAD
    # DEPRECATED v0.16.5
    mint_max_peg_out: int = Field(
=======
    mint_max_peg_out: int = Field(  # deprecated for mint_max_melt_bolt11_sat
>>>>>>> 48823d67
        default=None,
        ge=0,
        title="Maximum peg-out",
        description="Maximum amount for a melt operation.",
    )
<<<<<<< HEAD
    # DEPRECATED v0.16.5
=======
    mint_max_mint_bolt11_sat: int = Field(
        default=None,
        ge=0,
        title="Maximum mint amount for bolt11 in satoshis",
        description="Maximum amount for a bolt11 mint operation in satoshis.",
    )
    mint_max_melt_bolt11_sat: int = Field(
        default=None,
        ge=0,
        title="Maximum melt amount for bolt11 in satoshis",
        description="Maximum amount for a bolt11 melt operation in satoshis.",
    )
>>>>>>> 48823d67
    mint_max_balance: int = Field(
        default=None,
        ge=0,
        title="Maximum mint balance",
        description="Maximum mint balance.",
    )
    # Unit-specific maximum mint balance settings
    mint_max_sat_balance: int = Field(
        default=None,
        gt=0,
        title="Maximum mint balance (sats)",
        description="Maximum mint balance in satoshis.",
    )
    mint_max_msat_balance: int = Field(
        default=None,
        gt=0,
        title="Maximum mint balance (msats)",
        description="Maximum mint balance in millisatoshis.",
    )
    mint_max_usd_balance: float = Field(
        default=None,
        gt=0,
        title="Maximum mint balance (USD)",
        description="Maximum mint balance in US dollars.",
    )
    mint_max_eur_balance: float = Field(
        default=None,
        gt=0,
        title="Maximum mint balance (EUR)",
        description="Maximum mint balance in Euros.",
    )
    # Unit-specific maximum mint settings
    mint_max_sat_mint: int = Field(
        default=None,
        gt=0,
        title="Maximum mint (sats)",
        description="Maximum amount for a mint operation in satoshis.",
    )
    mint_max_msat_mint: int = Field(
        default=None,
        gt=0,
        title="Maximum mint (msats)",
        description="Maximum amount for a mint operation in millisatoshis.",
    )
    mint_max_usd_mint: float = Field(
        default=None,
        gt=0,
        title="Maximum mint (USD)",
        description="Maximum amount for a mint operation in US dollars.",
    )
    mint_max_eur_mint: float = Field(
        default=None,
        gt=0,
        title="Maximum mint (EUR)",
        description="Maximum amount for a mint operation in Euros.",
    )

    # Unit-specific maximum melt settings
    mint_max_sat_melt: int = Field(
        default=None,
        gt=0,
        title="Maximum melt (sats)",
        description="Maximum amount for a melt operation in satoshis.",
    )
    mint_max_msat_melt: int = Field(
        default=None,
        gt=0,
        title="Maximum melt (msats)",
        description="Maximum amount for a melt operation in millisatoshis.",
    )
    mint_max_usd_melt: float = Field(
        default=None,
        gt=0,
        title="Maximum melt (USD)",
        description="Maximum amount for a melt operation in US dollars.",
    )
    mint_max_eur_melt: float = Field(
        default=None,
        gt=0,
        title="Maximum melt (EUR)",
        description="Maximum amount for a melt operation in Euros.",
    )

    # Websockets
    mint_websocket_read_timeout: int = Field(
        default=10 * 60,
        gt=0,
        title="Websocket read timeout",
        description="Timeout for reading from a websocket.",
    )


class FakeWalletSettings(MintSettings):
    fakewallet_brr: bool = Field(default=True)
    fakewallet_delay_outgoing_payment: Optional[float] = Field(default=3.0)
    fakewallet_delay_incoming_payment: Optional[float] = Field(default=3.0)
    fakewallet_stochastic_invoice: bool = Field(default=False)
    fakewallet_payment_state: Optional[str] = Field(default="SETTLED")
    fakewallet_payment_state_exception: Optional[bool] = Field(default=False)
    fakewallet_pay_invoice_state: Optional[str] = Field(default="SETTLED")
    fakewallet_pay_invoice_state_exception: Optional[bool] = Field(default=False)
    fakewallet_balance_sat: int = Field(default=1337)
    fakewallet_balance_usd: int = Field(default=1337)
    fakewallet_balance_eur: int = Field(default=1337)


class MintInformation(CashuSettings):
    mint_info_name: str = Field(default="Cashu mint")
    mint_info_description: str = Field(default=None)
    mint_info_description_long: str = Field(default=None)
    mint_info_contact: List[List[str]] = Field(default=[])
    mint_info_motd: str = Field(default=None)
    mint_info_icon_url: str = Field(default=None)
    mint_info_urls: List[str] = Field(default=None)
    mint_info_tos_url: str = Field(default=None)


class WalletSettings(CashuSettings):
    tor: bool = Field(default=False)
    socks_host: str = Field(default=None)  # deprecated
    socks_port: int = Field(default=9050)  # deprecated
    socks_proxy: str = Field(default=None)
    http_proxy: str = Field(default=None)
    mint_url: str = Field(default=None)
    mint_host: str = Field(default="8333.space")
    mint_port: int = Field(default=3338)
    wallet_name: str = Field(default="wallet")
    wallet_unit: str = Field(default="sat")
    wallet_use_deprecated_h2c: bool = Field(default=False)
    api_port: int = Field(default=4448)
    api_host: str = Field(default="127.0.0.1")

    nostr_private_key: str = Field(default=None)
    nostr_relays: List[str] = Field(
        default=[
            "wss://nostr-pub.wellorder.net",
            "wss://relay.damus.io",
            "wss://nostr.mom",
            "wss://relay.snort.social",
            "wss://nostr.mutinywallet.com",
            "wss://relay.minibits.cash",
            "wss://nos.lol",
            "wss://relay.nostr.band",
            "wss://relay.bitcoiner.social",
            "wss://140.f7z.io",
            "wss://relay.primal.net",
        ]
    )

    locktime_delta_seconds: int = Field(default=86400)  # 1 day
    proofs_batch_size: int = Field(default=200)

    wallet_target_amount_count: int = Field(default=3)


class WalletDeprecationFlags(CashuSettings):
    wallet_inactivate_base64_keysets: bool = Field(
        default=True,
        title="Inactivate legacy base64 keysets",
        description="If you turn on this flag, old bas64 keysets will be ignored and the wallet will ony use new keyset versions.",
    )


class LndRestFundingSource(MintSettings):
    mint_lnd_rest_endpoint: Optional[str] = Field(default=None)
    mint_lnd_rest_cert: Optional[str] = Field(default=None)
    mint_lnd_rest_cert_verify: bool = Field(default=True)
    mint_lnd_rest_macaroon: Optional[str] = Field(default=None)
    mint_lnd_rest_admin_macaroon: Optional[str] = Field(default=None)
    mint_lnd_rest_invoice_macaroon: Optional[str] = Field(default=None)
    mint_lnd_enable_mpp: bool = Field(default=True)


class LndRPCFundingSource(MintSettings):
    mint_lnd_rpc_endpoint: Optional[str] = Field(default=None)
    mint_lnd_rpc_cert: Optional[str] = Field(default=None)
    mint_lnd_rpc_macaroon: Optional[str] = Field(default=None)


class CLNRestFundingSource(MintSettings):
    mint_clnrest_url: Optional[str] = Field(default=None)
    mint_clnrest_cert: Optional[str] = Field(default=None)
    mint_clnrest_rune: Optional[str] = Field(default=None)
    mint_clnrest_enable_mpp: bool = Field(default=True)


class CoreLightningRestFundingSource(MintSettings):
    mint_corelightning_rest_url: Optional[str] = Field(default=None)
    mint_corelightning_rest_macaroon: Optional[str] = Field(default=None)
    mint_corelightning_rest_cert: Optional[str] = Field(default=None)


class AuthSettings(MintSettings):
    mint_auth_database: str = Field(default="data/mint")
    mint_require_auth: bool = Field(default=False)
    mint_auth_oicd_discovery_url: Optional[str] = Field(default=None)
    mint_auth_oicd_client_id: str = Field(default="cashu-client")
    mint_auth_rate_limit_per_minute: int = Field(
        default=5,
        title="Auth rate limit per minute",
        description="Number of requests a user can authenticate per minute.",
    )
    mint_auth_max_blind_tokens: int = Field(default=100, gt=0)
    mint_require_clear_auth_paths: List[List[str]] = [
        ["POST", "/v1/auth/blind/mint"],
    ]
    mint_require_blind_auth_paths: List[List[str]] = [
        ["POST", "/v1/swap"],
        ["POST", "/v1/mint/quote/bolt11"],
        ["POST", "/v1/mint/bolt11"],
        ["POST", "/v1/melt/bolt11"],
    ]


class MintRedisCache(MintSettings):
    mint_redis_cache_enabled: bool = Field(default=False)
    mint_redis_cache_url: Optional[str] = Field(default=None)
    mint_redis_cache_ttl: Optional[int] = Field(default=60 * 60 * 24 * 7)  # 1 week


class Settings(
    EnvSettings,
    LndRPCFundingSource,
    LndRestFundingSource,
    CoreLightningRestFundingSource,
    CLNRestFundingSource,
    FakeWalletSettings,
    MintLimits,
    MintBackends,
    AuthSettings,
    MintRedisCache,
    MintDeprecationFlags,
    MintWatchdogSettings,
    MintSettings,
    MintInformation,
    WalletSettings,
    WalletDeprecationFlags,
    CashuSettings,
):
    version: str = Field(default=VERSION)

    # def __init__(self, env_file=None):
    #     super().Config(env_file=env_file)


settings = Settings()


def startup_settings_tasks():
    # set env_file (this does not affect the settings module, it's just for reading)
    settings.env_file = find_env_file()

    if not settings.debug:
        # set traceback limit
        sys.tracebacklimit = 0

    # replace ~ with home directory in cashu_dir
    settings.cashu_dir = settings.cashu_dir.replace("~", str(Path.home()))

    # set mint_url if only mint_host is set
    if not settings.mint_url:
        if settings.mint_host in ["localhost", "127.0.0.1"] and settings.mint_port:
            # localhost without https
            settings.mint_url = f"http://{settings.mint_host}:{settings.mint_port}"
        else:
            settings.mint_url = f"https://{settings.mint_host}:{settings.mint_port}"

    # backwards compatibility: set socks_proxy from socks_host and socks_port
    if settings.socks_host and settings.socks_port:
        settings.socks_proxy = f"socks5://{settings.socks_host}:{settings.socks_port}"

    # backwards compatibility: set mint_backend_bolt11_sat from mint_lightning_backend
    if settings.mint_lightning_backend:
        settings.mint_backend_bolt11_sat = settings.mint_lightning_backend

    # backwards compatibility: mint_max_peg_in and mint_max_peg_out to mint_max_mint_bolt11_sat and mint_max_melt_bolt11_sat
    if settings.mint_max_peg_in:
        settings.mint_max_mint_bolt11_sat = settings.mint_max_peg_in
    if settings.mint_max_peg_out:
        settings.mint_max_melt_bolt11_sat = settings.mint_max_peg_out

    # backwards compatibility: set mint_bolt11_disable_mint from mint_peg_out_only
    if settings.mint_peg_out_only:
        settings.mint_bolt11_disable_mint = True


startup_settings_tasks()<|MERGE_RESOLUTION|>--- conflicted
+++ resolved
@@ -130,10 +130,6 @@
         title="Disable minting tokens with bolt11",
         description="Mint allows no bolt11 minting operations.",
     )
-<<<<<<< HEAD
-    # DEPRECATED v0.16.5
-    mint_max_peg_in: int = Field(
-=======
     mint_bolt11_disable_mint: bool = Field(
         default=False,
         title="Disable minting tokens with bolt11",
@@ -146,39 +142,17 @@
     )
 
     mint_max_peg_in: int = Field(  # deprecated for mint_max_mint_bolt11_sat
->>>>>>> 48823d67
         default=None,
         ge=0,
         title="Maximum peg-in",
         description="Maximum amount for a mint operation.",
     )
-<<<<<<< HEAD
-    # DEPRECATED v0.16.5
-    mint_max_peg_out: int = Field(
-=======
     mint_max_peg_out: int = Field(  # deprecated for mint_max_melt_bolt11_sat
->>>>>>> 48823d67
         default=None,
         ge=0,
         title="Maximum peg-out",
         description="Maximum amount for a melt operation.",
     )
-<<<<<<< HEAD
-    # DEPRECATED v0.16.5
-=======
-    mint_max_mint_bolt11_sat: int = Field(
-        default=None,
-        ge=0,
-        title="Maximum mint amount for bolt11 in satoshis",
-        description="Maximum amount for a bolt11 mint operation in satoshis.",
-    )
-    mint_max_melt_bolt11_sat: int = Field(
-        default=None,
-        ge=0,
-        title="Maximum melt amount for bolt11 in satoshis",
-        description="Maximum amount for a bolt11 melt operation in satoshis.",
-    )
->>>>>>> 48823d67
     mint_max_balance: int = Field(
         default=None,
         ge=0,
