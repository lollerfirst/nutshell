--- conflicted
+++ resolved
@@ -1,1458 +1,1449 @@
-import base64
-import copy
-import threading
-import time
-from typing import Callable, Dict, List, Optional, Tuple, Union
-
-import bolt11
-from bip32 import BIP32
-from loguru import logger
-
-from ..core.base import (
-    BlindedMessage,
-    BlindedSignature,
-    DLEQWallet,
-    Invoice,
-    MeltQuoteState,
-    Proof,
-    Unit,
-    WalletKeyset,
-)
-from ..core.crypto import b_dhke
-from ..core.crypto.keys import derive_keyset_id
-from ..core.crypto.secp import PrivateKey, PublicKey
-from ..core.db import Database
-from ..core.errors import KeysetNotFoundError
-from ..core.helpers import (
-    amount_summary,
-    calculate_number_of_blank_outputs,
-    sum_proofs,
-)
-from ..core.json_rpc.base import JSONRPCSubscriptionKinds
-from ..core.migrations import migrate_databases
-from ..core.models import (
-    PostCheckStateResponse,
-    PostMeltQuoteResponse,
-)
-from ..core.p2pk import Secret
-from ..core.settings import settings
-from ..core.split import amount_split
-from . import migrations
-from .crud import (
-    bump_secret_derivation,
-    get_keysets,
-    get_proofs,
-    invalidate_proof,
-    secret_used,
-    set_secret_derivation,
-    store_keyset,
-    store_lightning_invoice,
-    store_proof,
-    update_keyset,
-    update_lightning_invoice,
-    update_proof,
-)
-from .dlc import WalletSCT
-from .htlc import WalletHTLC
-from .mint_info import MintInfo
-from .p2pk import WalletP2PK
-from .proofs import WalletProofs
-from .secrets import WalletSecrets
-from .subscriptions import SubscriptionManager
-from .transactions import WalletTransactions
-from .utils import sanitize_url
-from .v1_api import LedgerAPI
-
-
-class Wallet(
-    LedgerAPI, WalletP2PK, WalletSCT, WalletHTLC, WalletSecrets, WalletTransactions, WalletProofs
-):
-    """
-    Nutshell wallet class.
-
-    This class is the main interface to the Nutshell wallet. It is a subclass of the
-    LedgerAPI class, which provides the API methods to interact with the mint.
-
-    To use `Wallet`, initialize it with the mint URL and the path to the database directory.
-
-    Initialize the wallet with `Wallet.with_db(url, db)`. This will load the private key and
-     all keysets from the database.
-
-    Use `load_proofs` to load all proofs of the selected mint and unit from the database.
-
-    Use `load_mint` to load the public keys of the mint and fetch those that we don't have.
-    This will also load the mint info.
-
-    Use `mint_quote` to request a Lightning invoice for minting tokens.
-    Use `mint` to mint tokens of a specific amount after an invoice has been paid.
-    Use `melt_quote` to fetch a quote for paying a Lightning invoice.
-    Use `melt` to pay a Lightning invoice.
-    """
-
-    keyset_id: str  # holds current keyset id
-    keysets: Dict[str, WalletKeyset] = {}  # holds keysets
-    # mint_keyset_ids: List[str]  # holds active keyset ids of the mint
-    unit: Unit
-    mint_info: MintInfo  # holds info about mint
-    mnemonic: str  # holds mnemonic of the wallet
-    seed: bytes  # holds private key of the wallet generated from the mnemonic
-    db: Database
-    bip32: BIP32
-    # private_key: Optional[PrivateKey] = None
-
-    def __init__(self, url: str, db: str, name: str = "wallet", unit: str = "sat"):
-        """A Cashu wallet.
-
-        Args:
-            url (str): URL of the mint.
-            db (str): Path to the database directory.
-            name (str, optional): Name of the wallet database file. Defaults to "wallet".
-        """
-        self.db = Database("wallet", db)
-        self.proofs: List[Proof] = []
-        self.name = name
-        self.unit = Unit[unit]
-        url = sanitize_url(url)
-
-        super().__init__(url=url, db=self.db)
-        logger.debug("Wallet initialized")
-        logger.debug(f"Mint URL: {url}")
-        logger.debug(f"Database: {db}")
-        logger.debug(f"Unit: {self.unit.name}")
-
-    @classmethod
-    async def with_db(
-        cls,
-        url: str,
-        db: str,
-        name: str = "wallet",
-        skip_db_read: bool = False,
-        unit: str = "sat",
-        load_all_keysets: bool = False,
-    ):
-        """Initializes a wallet with a database and initializes the private key.
-
-        Args:
-            url (str): URL of the mint.
-            db (str): Path to the database.
-            name (str, optional): Name of the wallet. Defaults to "wallet".
-            skip_db_read (bool, optional): If true, values from db like private key and
-                keysets are not loaded. Useful for running only migrations and returning.
-                Defaults to False.
-            unit (str, optional): Unit of the wallet. Defaults to "sat".
-            load_all_keysets (bool, optional): If true, all keysets are loaded from the database.
-                Defaults to False.
-
-        Returns:
-            Wallet: Initialized wallet.
-        """
-        logger.trace(f"Initializing wallet with database: {db}")
-        self = cls(url=url, db=db, name=name, unit=unit)
-        await self._migrate_database()
-
-        if skip_db_read:
-            return self
-
-        logger.trace("Mint init: loading private key and keysets from db.")
-        await self._init_private_key()
-        keysets_list = await get_keysets(
-            mint_url=url if not load_all_keysets else None, db=self.db
-        )
-        if not load_all_keysets:
-            keysets_active_unit = [k for k in keysets_list if k.unit == self.unit]
-            self.keysets = {k.id: k for k in keysets_active_unit}
-        else:
-            self.keysets = {k.id: k for k in keysets_list}
-        keysets_str = " ".join([f"{i} {k.unit}" for i, k in self.keysets.items()])
-        logger.debug(f"Loaded keysets: {keysets_str}")
-        return self
-
-    async def _migrate_database(self):
-        try:
-            await migrate_databases(self.db, migrations)
-        except Exception as e:
-            logger.error(f"Could not run migrations: {e}")
-            raise e
-
-    # ---------- API ----------
-
-    async def load_mint_info(self) -> MintInfo:
-        """Loads the mint info from the mint."""
-        mint_info_resp = await self._get_info()
-        self.mint_info = MintInfo(**mint_info_resp.dict())
-        logger.debug(f"Mint info: {self.mint_info}")
-        return self.mint_info
-
-    async def load_mint_keysets(self, force_old_keysets=False):
-        """Loads all keyset of the mint and makes sure we have them all in the database.
-
-        Then loads all keysets from the database for the active mint and active unit into self.keysets.
-        """
-        logger.trace("Loading mint keysets.")
-        mint_keysets_resp = await self._get_keysets()
-        mint_keysets_dict = {k.id: k for k in mint_keysets_resp}
-        # load all keysets of thisd mint from the db
-        keysets_in_db = await get_keysets(mint_url=self.url, db=self.db)
-
-        # db is empty, get all keys from the mint and store them
-        if not keysets_in_db:
-            all_keysets = await self._get_keys()
-            for keyset in all_keysets:
-                keyset.active = mint_keysets_dict[keyset.id].active
-                keyset.input_fee_ppk = mint_keysets_dict[keyset.id].input_fee_ppk or 0
-                await store_keyset(keyset=keyset, db=self.db)
-
-        keysets_in_db = await get_keysets(mint_url=self.url, db=self.db)
-        keysets_in_db_dict = {k.id: k for k in keysets_in_db}
-
-        # get all new keysets that are not in memory yet and store them in the database
-        for mint_keyset in mint_keysets_dict.values():
-            if mint_keyset.id not in keysets_in_db_dict:
-                logger.debug(
-                    f"Storing new mint keyset: {mint_keyset.id} ({mint_keyset.unit})"
-                )
-                wallet_keyset = await self._get_keyset(mint_keyset.id)
-                wallet_keyset.active = mint_keyset.active
-                wallet_keyset.input_fee_ppk = mint_keyset.input_fee_ppk or 0
-                await store_keyset(keyset=wallet_keyset, db=self.db)
-
-        for mint_keyset in mint_keysets_dict.values():
-            # if the active flag changes from active to inactive
-            # or the fee attributes have changed, update them in the database
-            if mint_keyset.id in keysets_in_db_dict:
-                changed = False
-                if (
-                    not mint_keyset.active
-                    and mint_keyset.active != keysets_in_db_dict[mint_keyset.id].active
-                ):
-                    keysets_in_db_dict[mint_keyset.id].active = mint_keyset.active
-                    changed = True
-                if (
-                    mint_keyset.input_fee_ppk
-                    and mint_keyset.input_fee_ppk
-                    != keysets_in_db_dict[mint_keyset.id].input_fee_ppk
-                ):
-                    keysets_in_db_dict[
-                        mint_keyset.id
-                    ].input_fee_ppk = mint_keyset.input_fee_ppk
-                    changed = True
-                if changed:
-                    await update_keyset(
-                        keyset=keysets_in_db_dict[mint_keyset.id], db=self.db
-                    )
-
-        await self.inactivate_base64_keysets(force_old_keysets)
-
-        await self.load_keysets_from_db()
-
-    async def inactivate_base64_keysets(self, force_old_keysets: bool) -> None:
-        # BEGIN backwards compatibility: phase out keysets with base64 ID by treating them as inactive
-        if settings.wallet_inactivate_base64_keysets and not force_old_keysets:
-            keysets_in_db = await get_keysets(mint_url=self.url, db=self.db)
-            for keyset in keysets_in_db:
-                if not keyset.active:
-                    continue
-                # test if the keyset id is a hex string, if not it's base64
-                try:
-                    int(keyset.id, 16)
-                except ValueError:
-                    # verify that it's base64
-                    try:
-                        _ = base64.b64decode(keyset.id)
-                    except ValueError:
-                        logger.error("Unexpected: keyset id is neither hex nor base64.")
-                        continue
-
-                    # verify that we have a hex version of the same keyset by comparing public keys
-                    hex_keyset_id = derive_keyset_id(keys=keyset.public_keys)
-                    if hex_keyset_id not in [k.id for k in keysets_in_db]:
-                        logger.warning(
-                            f"Keyset {keyset.id} is base64 but we don't have a hex version. Ignoring."
-                        )
-                        continue
-
-                    logger.warning(
-                        f"Keyset {keyset.id} is base64 and has a hex counterpart, setting inactive."
-                    )
-                    keyset.active = False
-                    await update_keyset(keyset=keyset, db=self.db)
-        # END backwards compatibility
-
-    async def activate_keyset(self, keyset_id: Optional[str] = None) -> None:
-        """Activates a keyset by setting self.keyset_id. Either activates a specific keyset
-        of chooses one of the active keysets of the mint with the same unit as the wallet.
-        """
-
-        if keyset_id:
-            if keyset_id not in self.keysets:
-                await self.load_mint_keysets()
-
-            if keyset_id not in self.keysets:
-                raise KeysetNotFoundError(keyset_id)
-
-            if self.keysets[keyset_id].unit != self.unit:
-                raise Exception(
-                    f"Keyset {keyset_id} has unit {self.keysets[keyset_id].unit.name},"
-                    f" but wallet has unit {self.unit.name}."
-                )
-
-            if not self.keysets[keyset_id].active:
-                raise Exception(f"Keyset {keyset_id} is not active.")
-
-            self.keyset_id = keyset_id
-        else:
-            # if no keyset_id is given, choose an active keyset with the same unit as the wallet
-            chosen_keyset = None
-            for keyset in self.keysets.values():
-                if keyset.unit == self.unit and keyset.active:
-                    chosen_keyset = keyset
-                    break
-
-            if not chosen_keyset:
-                raise Exception(f"No active keyset found for unit {self.unit.name}.")
-
-            self.keyset_id = chosen_keyset.id
-
-        logger.debug(f"Activated keyset {self.keyset_id}")
-
-    async def load_mint(self, keyset_id: str = "", force_old_keysets=False) -> None:
-        """
-        Loads the public keys of the mint. Either gets the keys for the specified
-        `keyset_id` or gets the keys of the active keyset from the mint.
-        Gets the active keyset ids of the mint and stores in `self.mint_keyset_ids`.
-
-        Args:
-            keyset_id (str, optional): Keyset id to load. Defaults to "".
-            force_old_keysets (bool, optional): If true, old deprecated base64 keysets are not ignored. This is necessary for restoring tokens from old base64 keysets.
-                Defaults to False.
-        """
-        logger.trace("Loading mint.")
-        await self.load_mint_keysets(force_old_keysets)
-        await self.activate_keyset(keyset_id)
-        try:
-            await self.load_mint_info()
-        except Exception as e:
-            logger.debug(f"Could not load mint info: {e}")
-            pass
-
-    async def load_proofs(self, reload: bool = False, all_keysets=False) -> None:
-        """Load all proofs of the selected mint and unit (i.e. self.keysets) into memory."""
-
-        if self.proofs and not reload:
-            logger.debug("Proofs already loaded.")
-            return
-
-        self.proofs = []
-        await self.load_keysets_from_db()
-        async with self.db.connect() as conn:
-            if all_keysets:
-                proofs = await get_proofs(db=self.db, conn=conn)
-                self.proofs.extend(proofs)
-            else:
-                for keyset_id in self.keysets:
-                    proofs = await get_proofs(db=self.db, id=keyset_id, conn=conn)
-                    self.proofs.extend(proofs)
-        keysets_str = " ".join([f"{k.id} ({k.unit})" for k in self.keysets.values()])
-        logger.trace(f"Proofs loaded for keysets: {keysets_str}")
-
-    async def load_keysets_from_db(
-        self, url: Union[str, None] = "", unit: Union[str, None] = ""
-    ):
-        """Load all keysets of the selected mint and unit from the database into self.keysets."""
-        # so that the caller can set unit = None, otherwise use defaults
-        if unit == "":
-            unit = self.unit.name
-        if url == "":
-            url = self.url
-        keysets = await get_keysets(mint_url=url, unit=unit, db=self.db)
-        for keyset in keysets:
-            self.keysets[keyset.id] = keyset
-        logger.trace(
-            f"Loaded keysets from db: {[(k.id, k.unit.name, k.input_fee_ppk) for k in self.keysets.values()]}"
-        )
-
-    async def _check_used_secrets(self, secrets):
-        """Checks if any of the secrets have already been used"""
-        logger.trace("Checking secrets.")
-        async with self.db.get_connection() as conn:
-            for s in secrets:
-                if await secret_used(s, db=self.db, conn=conn):
-                    raise Exception(f"secret already used: {s}")
-        logger.trace("Secret check complete.")
-
-    async def request_mint_with_callback(
-        self, amount: int, callback: Callable, memo: Optional[str] = None
-    ) -> Tuple[Invoice, SubscriptionManager]:
-        """Request a Lightning invoice for minting tokens.
-
-        Args:
-            amount (int): Amount for Lightning invoice in satoshis
-            callback (Callable): Callback function to be called when the invoice is paid.
-            memo (Optional[str], optional): Memo for the Lightning invoice. Defaults
-
-        Returns:
-            Invoice: Lightning invoice
-        """
-        mint_qoute = await super().mint_quote(amount, self.unit, memo)
-        subscriptions = SubscriptionManager(self.url)
-        threading.Thread(
-            target=subscriptions.connect, name="SubscriptionManager", daemon=True
-        ).start()
-        subscriptions.subscribe(
-            kind=JSONRPCSubscriptionKinds.BOLT11_MINT_QUOTE,
-            filters=[mint_qoute.quote],
-            callback=callback,
-        )
-        # return the invoice
-        decoded_invoice = bolt11.decode(mint_qoute.request)
-        invoice = Invoice(
-            amount=amount,
-            bolt11=mint_qoute.request,
-            payment_hash=decoded_invoice.payment_hash,
-            id=mint_qoute.quote,
-            out=False,
-            time_created=int(time.time()),
-        )
-        await store_lightning_invoice(db=self.db, invoice=invoice)
-        return invoice, subscriptions
-
-    async def request_mint(self, amount: int, memo: Optional[str] = None) -> Invoice:
-        """Request a Lightning invoice for minting tokens.
-
-        Args:
-            amount (int): Amount for Lightning invoice in satoshis
-            callback (Optional[Callable], optional): Callback function to be called when the invoice is paid. Defaults to None.
-            memo (Optional[str], optional): Memo for the Lightning invoice. Defaults to None.
-
-        Returns:
-            PostMintQuoteResponse: Mint Quote Response
-        """
-        mint_quote_response = await super().mint_quote(amount, self.unit, memo)
-        decoded_invoice = bolt11.decode(mint_quote_response.request)
-        invoice = Invoice(
-            amount=amount,
-            bolt11=mint_quote_response.request,
-            payment_hash=decoded_invoice.payment_hash,
-            id=mint_quote_response.quote,
-            out=False,
-            time_created=int(time.time()),
-        )
-        await store_lightning_invoice(db=self.db, invoice=invoice)
-        return invoice
-
-    def split_wallet_state(self, amount: int) -> List[int]:
-        """This function produces an amount split for outputs based on the current state of the wallet.
-        Its objective is to fill up the wallet so that it reaches `n_target` coins of each amount.
-
-        Args:
-            amount (int): Amount to split
-
-        Returns:
-            List[int]: List of amounts to mint
-        """
-        # read the target count for each amount from settings
-        n_target = settings.wallet_target_amount_count
-        amounts_we_have = [p.amount for p in self.proofs if p.reserved is not True]
-        amounts_we_have.sort()
-        # NOTE: Do not assume 2^n here
-        all_possible_amounts: list[int] = [2**i for i in range(settings.max_order)]
-        amounts_we_want_ll = [
-            [a] * max(0, n_target - amounts_we_have.count(a))
-            for a in all_possible_amounts
-        ]
-        # flatten list of lists to list
-        amounts_we_want = [item for sublist in amounts_we_want_ll for item in sublist]
-        # sort by increasing amount
-        amounts_we_want.sort()
-
-        logger.debug(
-            f"Amounts we have: {[(a, amounts_we_have.count(a)) for a in set(amounts_we_have)]}"
-        )
-        amounts: list[int] = []
-        while sum(amounts) < amount and amounts_we_want:
-            if sum(amounts) + amounts_we_want[0] > amount:
-                break
-            amounts.append(amounts_we_want.pop(0))
-
-        remaining_amount = amount - sum(amounts)
-        if remaining_amount > 0:
-            amounts += amount_split(remaining_amount)
-
-        logger.debug(f"Amounts we want: {amounts}")
-        if sum(amounts) != amount:
-            raise Exception(f"Amounts do not sum to {amount}.")
-
-        return amounts
-
-    async def mint_quote(self, amount: int, memo: Optional[str] = None) -> Invoice:
-        """Request a Lightning invoice for minting tokens.
-
-        Args:
-            amount (int): Amount for Lightning invoice in satoshis
-            memo (Optional[str], optional): Memo for the Lightning invoice. Defaults to None.
-
-        Returns:
-            Invoice: Lightning invoice for minting tokens
-        """
-        mint_quote_response = await super().mint_quote(amount, self.unit)
-        decoded_invoice = bolt11.decode(mint_quote_response.request)
-        invoice = Invoice(
-            amount=amount,
-            bolt11=mint_quote_response.request,
-            payment_hash=decoded_invoice.payment_hash,
-            id=mint_quote_response.quote,
-            out=False,
-            time_created=int(time.time()),
-        )
-        await store_lightning_invoice(db=self.db, invoice=invoice)
-        return invoice
-
-    async def mint(
-        self,
-        amount: int,
-        id: str,
-        split: Optional[List[int]] = None,
-    ) -> List[Proof]:
-        """Mint tokens of a specific amount after an invoice has been paid.
-
-        Args:
-            amount (int): Total amount of tokens to be minted
-            id (str): Id for looking up the paid Lightning invoice.
-            split (Optional[List[str]], optional): List of desired amount splits to be minted. Total must sum to `amount`.
-
-        Raises:
-            Exception: Raises exception if `amounts` does not sum to `amount` or has unsupported value.
-            Exception: Raises exception if no proofs have been provided
-
-        Returns:
-            List[Proof]: Newly minted proofs.
-        """
-        # specific split
-        if split:
-            logger.trace(f"Mint with split: {split}")
-            assert sum(split) == amount, "split must sum to amount"
-            allowed_amounts = [2**i for i in range(settings.max_order)]
-            for a in split:
-                if a not in allowed_amounts:
-                    raise Exception(
-                        f"Can only mint amounts with 2^n up to {2**settings.max_order}."
-                    )
-
-        # split based on our wallet state
-        amounts = split or self.split_wallet_state(amount)
-        # if no split was specified, we use the canonical split
-        # amounts = split or amount_split(amount)
-
-        # quirk: we skip bumping the secret counter in the database since we are
-        # not sure if the minting will succeed. If it succeeds, we will bump it
-        # in the next step.
-        secrets, rs, derivation_paths = await self.generate_n_secrets(
-            len(amounts), skip_bump=True
-        )
-        await self._check_used_secrets(secrets)
-        outputs, rs = self._construct_outputs(amounts, secrets, rs)
-
-        # will raise exception if mint is unsuccessful
-        promises = await super().mint(outputs, id)
-
-        promises_keyset_id = promises[0].id
-        await bump_secret_derivation(
-            db=self.db, keyset_id=promises_keyset_id, by=len(amounts)
-        )
-        proofs = await self._construct_proofs(promises, secrets, rs, derivation_paths)
-
-        if id:
-            await update_lightning_invoice(
-                db=self.db, id=id, paid=True, time_paid=int(time.time())
-            )
-            # store the mint_id in proofs
-            async with self.db.connect() as conn:
-                for p in proofs:
-                    p.mint_id = id
-                    await update_proof(p, mint_id=id, conn=conn)
-        return proofs
-
-    async def redeem(
-        self,
-        proofs: List[Proof],
-    ) -> Tuple[List[Proof], List[Proof]]:
-        """Redeem proofs by sending them to yourself (by calling a split).)
-        Calls `add_witnesses_to_proofs` which parses all proofs and checks whether their
-        secrets corresponds to any locks that we have the unlock conditions for. If so,
-        it adds the unlock conditions to the proofs.
-        Args:
-            proofs (List[Proof]): Proofs to be redeemed.
-        """
-        # verify DLEQ of incoming proofs
-        self.verify_proofs_dleq(proofs)
-        return await self.split(proofs=proofs, amount=0)
-
-    def determine_output_amounts(
-        self,
-        proofs: List[Proof],
-        amount: int,
-        include_fees: bool = False,
-        keyset_id_outputs: Optional[str] = None,
-    ) -> Tuple[List[int], List[int]]:
-        """This function generates a suitable amount split for the outputs to keep and the outputs to send. It
-        calculates the amount to keep based on the wallet state and the amount to send based on the amount
-        provided.
-
-        Amount to keep is based on the proofs we have in the wallet
-        Amount to send is optimally split based on the amount provided plus optionally the fees required to receive them.
-
-        Args:
-            proofs (List[Proof]): Proofs to be split.
-            amount (int): Amount to be sent.
-            include_fees (bool, optional): If True, the fees are included in the amount to send (output of
-                this method, to be sent in the future). This is not the fee that is required to swap the
-                `proofs` (input to this method). Defaults to False.
-            keyset_id_outputs (str, optional): The keyset ID of the outputs to be produced, used to determine the
-                fee if `include_fees` is set.
-
-        Returns:
-            Tuple[List[int], List[int]]: Two lists of amounts, one for keeping and one for sending.
-        """
-        # create a suitable amount split based on the proofs provided
-        total = sum_proofs(proofs)
-        keep_amt, send_amt = total - amount, amount
-
-        if include_fees:
-            keyset_id = keyset_id_outputs or self.keyset_id
-            tmp_proofs = [Proof(id=keyset_id) for _ in amount_split(send_amt)]
-            fee = self.get_fees_for_proofs(tmp_proofs)
-            keep_amt -= fee
-            send_amt += fee
-
-        logger.trace(f"Keep amount: {keep_amt}, send amount: {send_amt}")
-        logger.trace(f"Total input: {sum_proofs(proofs)}")
-        # generate optimal split for outputs to send
-        send_amounts = amount_split(send_amt)
-
-        # we subtract the input fee for the entire transaction from the amount to keep
-        keep_amt -= self.get_fees_for_proofs(proofs)
-        logger.trace(f"Keep amount: {keep_amt}")
-
-        # we determine the amounts to keep based on the wallet state
-        keep_amounts = self.split_wallet_state(keep_amt)
-
-        return keep_amounts, send_amounts
-
-    async def split(
-        self,
-        proofs: List[Proof],
-        amount: int,
-        secret_lock: Optional[Secret] = None,
-        include_fees: bool = False,
-        dlc_data: Optional[Tuple[str, int]] = None,
-    ) -> Tuple[List[Proof], List[Proof]]:
-        """Calls the swap API to split the proofs into two sets of proofs, one for keeping and one for sending.
-
-        If secret_lock is None, random secrets will be generated for the tokens to keep (keep_outputs)
-        and the promises to send (send_outputs). If secret_lock is provided, the wallet will create
-        blinded secrets with those to attach a predefined spending condition to the tokens they want to send.
-
-        Args:
-            proofs (List[Proof]): Proofs to be split.
-            amount (int): Amount to be sent.
-            dlc_data (Tuple[str, int]): DLC root hash + funding threshold for the proofs to be locked to
-            secret_lock (Optional[Secret], optional): Secret to lock the tokens to be sent. Defaults to None.
-            include_fees (bool, optional): If True, the fees are included in the amount to send (output of
-                this method, to be sent in the future). This is not the fee that is required to swap the
-                `proofs` (input to this method) which must already be included. Defaults to False.
-
-        Returns:
-            Tuple[List[Proof], List[Proof]]: Two lists of proofs, one for keeping and one for sending.
-        """
-        assert len(proofs) > 0, "no proofs provided."
-        assert sum_proofs(proofs) >= amount, "amount too large."
-        assert amount >= 0, "amount can't be negative."
-        # make sure we're operating on an independent copy of proofs
-        proofs = copy.copy(proofs)
-
-        # potentially add witnesses to unlock provided proofs (if they indicate one)
-<<<<<<< HEAD
-        proofs = await self._add_p2pk_witnesses_to_proofs(proofs)
-        proofs = await self._add_sct_witnesses_to_proofs(proofs, backup=True)
-=======
-        proofs = self.add_witnesses_to_proofs(proofs)
->>>>>>> 48b0368a
-
-        input_fees = self.get_fees_for_proofs(proofs)
-        logger.debug(f"Input fees: {input_fees}")
-        # create a suitable amounts to keep and send.
-        keep_outputs, send_outputs = self.determine_output_amounts(
-            proofs,
-            amount,
-            include_fees=include_fees,
-            keyset_id_outputs=self.keyset_id,
-        )
-
-        amounts = keep_outputs + send_outputs
-
-        # generate secrets for new outputs
-        # CODE COMPLEXITY: for now we limit ourselves to DLC proofs with
-        # vanilla backup secrets. In the future, backup secrets could also be P2PK or HTLC
-        dlc_root = None
-        spending_conditions = None
-        if dlc_data is not None:
-            dlc_root, threshold = dlc_data[0], dlc_data[1]
-            # Verify dlc_root is a hex string
-            try:
-                _ = bytes.fromhex(dlc_root)
-            except ValueError:
-                assert False, "CAREFUL: provided dlc root is non-hex!"
-            dlcsecrets = await self.generate_sct_secrets(
-                len(send_outputs),
-                len(keep_outputs),
-                dlc_root,
-                threshold,
-            )
-            secrets = [dd.secret for dd in dlcsecrets[0]]
-            rs = [dd.blinding_factor for dd in dlcsecrets[0]]
-            derivation_paths = [dd.derivation_path for dd in dlcsecrets[0]]
-            spending_conditions = [dd.all_spending_conditions for dd in dlcsecrets[0]]
-        elif secret_lock is not None:
-            secrets, rs, derivation_paths = await self.generate_locked_secrets(
-                send_outputs, keep_outputs, secret_lock
-            )
-        else:
-            secrets, rs, derivation_paths = await self.generate_n_secrets(len(amounts))
-
-        assert len(secrets) == len(
-            amounts
-        ), "number of secrets does not match number of outputs"
-        # verify that we didn't accidentally reuse a secret
-        await self._check_used_secrets(secrets)
-
-        # construct outputs
-        outputs, rs = self._construct_outputs(amounts, secrets, rs, self.keyset_id)
-
-<<<<<<< HEAD
-        # potentially add p2pk witnesses to outputs based on what requirement the proofs indicate
-        outputs = await self._add_p2pk_witnesses_to_outputs(proofs, outputs)
-=======
-        # potentially add witnesses to outputs based on what requirement the proofs indicate
-        outputs = self.add_witnesses_to_outputs(proofs, outputs)
->>>>>>> 48b0368a
-
-        # Call swap API
-        promises = await super().split(proofs, outputs)
-
-        # Construct proofs from returned promises (i.e., unblind the signatures)
-        new_proofs = await self._construct_proofs(
-            promises,
-            secrets,
-            rs,
-            derivation_paths,
-            spending_conditions,
-            dlc_root,
-        )
-
-        await self.invalidate(proofs)
-
-        keep_proofs = new_proofs[: len(keep_outputs)]
-        send_proofs = new_proofs[len(keep_outputs) :]
-        return keep_proofs, send_proofs
-
-    async def melt_quote(
-        self, invoice: str, amount: Optional[int] = None
-    ) -> PostMeltQuoteResponse:
-        """
-        Fetches a melt quote from the mint and either uses the amount in the invoice or the amount provided.
-        """
-        if amount and not self.mint_info.supports_mpp("bolt11", self.unit):
-            raise Exception("Mint does not support MPP, cannot specify amount.")
-        melt_quote = await super().melt_quote(invoice, self.unit, amount)
-        logger.debug(
-            f"Mint wants {self.unit.str(melt_quote.fee_reserve)} as fee reserve."
-        )
-        return melt_quote
-
-    async def melt(
-        self, proofs: List[Proof], invoice: str, fee_reserve_sat: int, quote_id: str
-    ) -> PostMeltQuoteResponse:
-        """Pays a lightning invoice and returns the status of the payment.
-
-        Args:
-            proofs (List[Proof]): List of proofs to be spent.
-            invoice (str): Lightning invoice to be paid.
-            fee_reserve_sat (int): Amount of fees to be reserved for the payment.
-
-        """
-        # Make sure we're operating on an independent copy of proofs
-        proofs = copy.copy(proofs)
-
-        # Generate a number of blank outputs for any overpaid fees. As described in
-        # NUT-08, the mint will imprint these outputs with a value depending on the
-        # amount of fees we overpaid.
-        n_change_outputs = calculate_number_of_blank_outputs(fee_reserve_sat)
-        (
-            change_secrets,
-            change_rs,
-            change_derivation_paths,
-        ) = await self.generate_n_secrets(n_change_outputs)
-        change_outputs, change_rs = self._construct_outputs(
-            n_change_outputs * [1], change_secrets, change_rs
-        )
-
-        # store the melt_id in proofs db
-        async with self.db.connect() as conn:
-            for p in proofs:
-                p.melt_id = quote_id
-                await update_proof(p, melt_id=quote_id, conn=conn)
-
-        # we store the invoice object in the database to later be able to check the invoice state
-
-        decoded_invoice = bolt11.decode(invoice)
-        invoice_obj = Invoice(
-            amount=-sum_proofs(proofs),
-            bolt11=invoice,
-            payment_hash=decoded_invoice.payment_hash,
-            # preimage=status.preimage,
-            paid=False,
-            time_paid=int(time.time()),
-            id=quote_id,  # store the same ID in the invoice
-            out=True,  # outgoing invoice
-        )
-        # store invoice in db as not paid yet
-        await store_lightning_invoice(db=self.db, invoice=invoice_obj)
-
-        status = await super().melt(quote_id, proofs, change_outputs)
-
-        # if payment fails
-        if MeltQuoteState(status.state) == MeltQuoteState.unpaid:
-            # remove the melt_id in proofs and set reserved to False
-            for p in proofs:
-                p.melt_id = None
-                p.reserved = False
-                await update_proof(p, melt_id="", db=self.db)
-            raise Exception("could not pay invoice.")
-        elif MeltQuoteState(status.state) == MeltQuoteState.pending:
-            # payment is still pending
-            return status
-
-        # invoice was paid successfully
-        await self.invalidate(proofs)
-
-        # update paid status in db
-        logger.trace(f"Settings invoice {quote_id} to paid.")
-        await update_lightning_invoice(
-            db=self.db,
-            id=quote_id,
-            paid=True,
-            time_paid=int(time.time()),
-            preimage=status.payment_preimage,
-        )
-
-        # handle change and produce proofs
-        if status.change:
-            change_proofs = await self._construct_proofs(
-                status.change,
-                change_secrets[: len(status.change)],
-                change_rs[: len(status.change)],
-                change_derivation_paths[: len(status.change)],
-            )
-            logger.debug(f"Received change: {self.unit.str(sum_proofs(change_proofs))}")
-        return status
-
-    async def check_proof_state(self, proofs) -> PostCheckStateResponse:
-        return await super().check_proof_state(proofs)
-
-    async def check_proof_state_with_callback(
-        self, proofs: List[Proof], callback: Callable
-    ) -> Tuple[PostCheckStateResponse, SubscriptionManager]:
-        subscriptions = SubscriptionManager(self.url)
-        threading.Thread(
-            target=subscriptions.connect, name="SubscriptionManager", daemon=True
-        ).start()
-        subscriptions.subscribe(
-            kind=JSONRPCSubscriptionKinds.PROOF_STATE,
-            filters=[proof.Y for proof in proofs],
-            callback=callback,
-        )
-        return await self.check_proof_state(proofs), subscriptions
-
-    # ---------- TOKEN MECHANICS ----------
-
-    # ---------- DLEQ PROOFS ----------
-
-    def verify_proofs_dleq(self, proofs: List[Proof]):
-        """Verifies DLEQ proofs in proofs."""
-        for proof in proofs:
-            if not proof.dleq:
-                logger.trace("No DLEQ proof in proof.")
-                return
-            logger.trace("Verifying DLEQ proof.")
-            assert proof.id
-            assert (
-                proof.id in self.keysets
-            ), f"Keyset {proof.id} not known, can not verify DLEQ."
-            if not b_dhke.carol_verify_dleq(
-                secret_msg=proof.secret,
-                C=PublicKey(bytes.fromhex(proof.C), raw=True),
-                r=PrivateKey(bytes.fromhex(proof.dleq.r), raw=True),
-                e=PrivateKey(bytes.fromhex(proof.dleq.e), raw=True),
-                s=PrivateKey(bytes.fromhex(proof.dleq.s), raw=True),
-                A=self.keysets[proof.id].public_keys[proof.amount],
-            ):
-                raise Exception("DLEQ proof invalid.")
-            else:
-                logger.trace("DLEQ proof valid.")
-        logger.debug("Verified incoming DLEQ proofs.")
-
-    async def _construct_proofs(
-        self,
-        promises: List[BlindedSignature],
-        secrets: List[str],
-        rs: List[PrivateKey],
-        derivation_paths: List[str],
-        spending_conditions: Optional[List[Optional[List[str]]]] = None,
-        dlc_root: Optional[str] = None,
-    ) -> List[Proof]:
-        """Constructs proofs from promises, secrets, rs and derivation paths.
-
-        This method is called after the user has received blind signatures from
-        the mint. The results are proofs that can be used as ecash.
-
-        Args:
-            promises (List[BlindedSignature]): blind signatures from mint
-            secrets (List[str]): secrets that were previously used to create blind messages (that turned into promises)
-            rs (List[PrivateKey]): blinding factors that were previously used to create blind messages (that turned into promises)
-            derivation_paths (List[str]): derivation paths that were used to generate secrets and blinding factors
-
-        Returns:
-            List[Proof]: list of proofs that can be used as ecash
-        """
-        logger.trace("Constructing proofs.")
-        proofs: List[Proof] = []
-        '''
-        flag = (spending_conditions is not None
-            and len(spending_conditions) == len(secrets)
-        )
-
-        zipped = zip(promises, secrets, rs, derivation_paths) if not flag else (
-            zip(promises, secrets, rs, derivation_paths, spending_conditions or [])
-        )
-        '''
-        for i, (promise, secret, r, path) in enumerate(zip(promises, secrets, rs, derivation_paths)):
-            spc = spending_conditions[i] if spending_conditions else None
-            if promise.id not in self.keysets:
-                logger.debug(f"Keyset {promise.id} not found in db. Loading from mint.")
-                # we don't have the keyset for this promise, so we load all keysets from the mint
-                await self.load_mint_keysets()
-                assert promise.id in self.keysets, "Could not load keyset."
-            C_ = PublicKey(bytes.fromhex(promise.C_), raw=True)
-            C = b_dhke.step3_alice(
-                C_, r, self.keysets[promise.id].public_keys[promise.amount]
-            )
-
-            if not settings.wallet_use_deprecated_h2c:
-                B_, r = b_dhke.step1_alice(secret, r)  # recompute B_ for dleq proofs
-            # BEGIN: BACKWARDS COMPATIBILITY < 0.15.1
-            else:
-                B_, r = b_dhke.step1_alice_deprecated(
-                    secret, r
-                )  # recompute B_ for dleq proofs
-            # END: BACKWARDS COMPATIBILITY < 0.15.1
-
-            proof = Proof(
-                id=promise.id,
-                amount=promise.amount,
-                C=C.serialize().hex(),
-                secret=secret,
-                derivation_path=path,
-                all_spending_conditions=spc,
-                dlc_root=dlc_root if spc is not None else None,
-            )
-
-            # if the mint returned a dleq proof, we add it to the proof
-            if promise.dleq:
-                proof.dleq = DLEQWallet(
-                    e=promise.dleq.e, s=promise.dleq.s, r=r.serialize()
-                )
-
-            proofs.append(proof)
-
-            logger.trace(
-                f"Created proof: {proof}, r: {r.serialize()} out of promise {promise}"
-            )
-
-        # DLEQ verify
-        self.verify_proofs_dleq(proofs)
-
-        logger.trace(f"Constructed {len(proofs)} proofs.")
-
-        # add new proofs to wallet
-        self.proofs += copy.copy(proofs)
-        # store new proofs in database
-        await self._store_proofs(proofs)
-
-        return proofs
-
-    def _construct_outputs(
-        self,
-        amounts: List[int],
-        secrets: List[str],
-        rs: List[PrivateKey] = [],
-        keyset_id: Optional[str] = None,
-    ) -> Tuple[List[BlindedMessage], List[PrivateKey]]:
-        """Takes a list of amounts and secrets and returns outputs.
-        Outputs are blinded messages `outputs` and blinding factors `rs`
-
-        Args:
-            amounts (List[int]): list of amounts
-            secrets (List[str]): list of secrets
-            rs (List[PrivateKey], optional): list of blinding factors. If not given, `rs` are generated in step1_alice. Defaults to [].
-
-        Returns:
-            List[BlindedMessage]: list of blinded messages that can be sent to the mint
-            List[PrivateKey]: list of blinding factors that can be used to construct proofs after receiving blind signatures from the mint
-
-        Raises:
-            AssertionError: if len(amounts) != len(secrets)
-        """
-        assert len(amounts) == len(
-            secrets
-        ), f"len(amounts)={len(amounts)} not equal to len(secrets)={len(secrets)}"
-        keyset_id = keyset_id or self.keyset_id
-        outputs: List[BlindedMessage] = []
-        rs_ = [None] * len(amounts) if not rs else rs
-        rs_return: List[PrivateKey] = []
-        for secret, amount, r in zip(secrets, amounts, rs_):
-            if not settings.wallet_use_deprecated_h2c:
-                B_, r = b_dhke.step1_alice(secret, r or None)
-            # BEGIN: BACKWARDS COMPATIBILITY < 0.15.1
-            else:
-                B_, r = b_dhke.step1_alice_deprecated(secret, r or None)
-            # END: BACKWARDS COMPATIBILITY < 0.15.1
-
-            rs_return.append(r)
-            output = BlindedMessage(
-                amount=amount, B_=B_.serialize().hex(), id=keyset_id
-            )
-            outputs.append(output)
-            logger.trace(f"Constructing output: {output}, r: {r.serialize()}")
-
-        return outputs, rs_return
-
-    async def construct_outputs(self, amounts: List[int]) -> List[BlindedMessage]:
-        """Constructs outputs for a list of amounts.
-
-        Args:
-            amounts (List[int]): List of amounts to construct outputs for.
-
-        Returns:
-            List[BlindedMessage]: List of blinded messages that can be sent to the mint.
-        """
-        secrets, rs, _ = await self.generate_n_secrets(len(amounts))
-        return self._construct_outputs(amounts, secrets, rs)[0]
-
-    async def _store_proofs(self, proofs):
-        try:
-            async with self.db.connect() as conn:
-                for proof in proofs:
-                    await store_proof(proof, db=self.db, conn=conn)
-        except Exception as e:
-            logger.error(f"Could not store proofs in database: {e}")
-            logger.error(proofs)
-            raise e
-
-    async def invalidate(
-        self, proofs: List[Proof], check_spendable=False
-    ) -> List[Proof]:
-        """Invalidates all unspendable tokens supplied in proofs.
-
-        Args:
-            proofs (List[Proof]): Which proofs to delete
-            check_spendable (bool, optional): Asks the mint to check whether proofs are already spent before deleting them. Defaults to False.
-
-        Returns:
-            List[Proof]: List of proofs that are still spendable.
-        """
-        invalidated_proofs: List[Proof] = []
-        if check_spendable:
-            # checks proofs in batches
-            for _proofs in [
-                proofs[i : i + settings.proofs_batch_size]
-                for i in range(0, len(proofs), settings.proofs_batch_size)
-            ]:
-                proof_states = await self.check_proof_state(proofs)
-                for i, state in enumerate(proof_states.states):
-                    if state.spent:
-                        invalidated_proofs.append(proofs[i])
-        else:
-            invalidated_proofs = proofs
-
-        if invalidated_proofs:
-            logger.trace(
-                f"Invalidating {len(invalidated_proofs)} proofs worth"
-                f" {self.unit.str(sum_proofs(invalidated_proofs))}."
-            )
-
-        for p in invalidated_proofs:
-            try:
-                # mark proof as spent
-                await invalidate_proof(p, db=self.db)
-            except Exception as e:
-                logger.error(f"DB error while invalidating proof: {e}")
-
-        invalidate_secrets = [p.secret for p in invalidated_proofs]
-        self.proofs = list(
-            filter(lambda p: p.secret not in invalidate_secrets, self.proofs)
-        )
-        return [p for p in proofs if p not in invalidated_proofs]
-
-    # ---------- TRANSACTION HELPERS ----------
-
-    async def select_to_send(
-        self,
-        proofs: List[Proof],
-        amount: int,
-        *,
-        set_reserved: bool = False,
-        offline: bool = False,
-        include_fees: bool = False,
-    ) -> Tuple[List[Proof], int]:
-        """
-        Selects proofs such that a desired `amount` can be sent. If the offline coin selection is unsuccessful,
-        and `offline` is set to False (default), we split the available proofs with the mint to get the desired `amount`.
-
-        If `set_reserved` is set to True, the proofs are marked as reserved so they aren't used in other transactions.
-
-        If `include_fees` is set to True, the selection includes the swap fees to receive the selected proofs.
-
-        Args:
-            proofs (List[Proof]): Proofs to split
-            amount (int): Amount to split to
-            set_reserved (bool, optional): If set, the proofs are marked as reserved. Defaults to False.
-            offline (bool, optional): If set, the coin selection is done offline. Defaults to False.
-            include_fees (bool, optional): If set, the fees for spending the proofs later are included in the
-                amount to be selected. Defaults to False.
-
-        Returns:
-            List[Proof]: Proofs to send
-            int: Fees for the transaction
-        """
-        # select proofs that are not reserved and are in the active keysets of the mint
-        proofs = self.active_proofs(proofs)
-        if sum_proofs(proofs) < amount:
-            raise Exception("balance too low.")
-
-        # coin selection for potentially offline sending
-        send_proofs = self.coinselect(proofs, amount, include_fees=include_fees)
-        fees = self.get_fees_for_proofs(send_proofs)
-        logger.trace(
-            f"select_to_send: selected: {self.unit.str(sum_proofs(send_proofs))} (+ {self.unit.str(fees)} fees) – wanted: {self.unit.str(amount)}"
-        )
-        # offline coin selection unsuccessful, we need to swap proofs before we can send
-        if not send_proofs or sum_proofs(send_proofs) > amount + fees:
-            if not offline:
-                logger.debug("Offline coin selection unsuccessful. Splitting proofs.")
-                # we set the proofs as reserved later
-                _, send_proofs = await self.swap_to_send(
-                    proofs,
-                    amount,
-                    set_reserved=False,
-                    include_fees=include_fees,
-                )
-            else:
-                raise Exception(
-                    "Could not select proofs in offline mode. Available amounts:"
-                    + amount_summary(proofs, self.unit)
-                )
-        if set_reserved:
-            await self.set_reserved(send_proofs, reserved=True)
-        return send_proofs, fees
-
-    async def swap_to_send(
-        self,
-        proofs: List[Proof],
-        amount: int,
-        *,
-        secret_lock: Optional[Secret] = None,
-        set_reserved: bool = False,
-        include_fees: bool = False,
-        dlc_data: Optional[Tuple[str, int]] = None,
-    ) -> Tuple[List[Proof], List[Proof]]:
-        """
-        Swaps a set of proofs with the mint to get a set that sums up to a desired amount that can be sent. The remaining
-        proofs are returned to be kept. All newly created proofs will be stored in the database but if `set_reserved` is set
-        to True, the proofs to be sent (which sum up to `amount`) will be marked as reserved so they aren't used in other
-        transactions.
-
-        Args:
-            proofs (List[Proof]): Proofs to split
-            amount (int): Amount to split to
-            secret_lock (Optional[str], optional): If set, a custom secret is used to lock new outputs. Defaults to None.
-            set_reserved (bool, optional): If set, the proofs are marked as reserved. Should be set to False if a payment attempt
-                is made with the split that could fail (like a Lightning payment). Should be set to True if the token to be sent is
-                displayed to the user to be then sent to someone else. Defaults to False.
-            include_fees (bool, optional): If set, the fees for spending the send_proofs later are included in the amount to be selected. Defaults to True.
-            dlc_data(Tuple[str, int], optional): Specify DLC root hash and funding threshold. If set, the proofs will be locked to
-                the specified DLC root hash
-
-        Returns:
-            Tuple[List[Proof], List[Proof]]: Tuple of proofs to keep and proofs to send
-        """
-        # select proofs that are not reserved and are in the active keysets of the mint
-        proofs = self.active_proofs(proofs)
-        if sum_proofs(proofs) < amount:
-            raise Exception("balance too low.")
-
-        # coin selection for swapping, needs to include fees
-        swap_proofs = self.coinselect(proofs, amount, include_fees=True)
-
-        # Extra rule: add proofs from inactive keysets to swap_proofs to get rid of them
-        swap_proofs += [
-            p
-            for p in proofs
-            if not self.keysets[p.id].active and not p.reserved and p not in swap_proofs
-        ]
-
-        fees = self.get_fees_for_proofs(swap_proofs)
-        logger.debug(
-            f"Amount to send: {self.unit.str(amount)} (+ {self.unit.str(fees)} fees)"
-        )
-        keep_proofs, send_proofs = await self.split(
-            swap_proofs, amount, secret_lock, include_fees=include_fees
-        , dlc_data=dlc_data)
-        if set_reserved:
-            await self.set_reserved(send_proofs, reserved=True)
-        return keep_proofs, send_proofs
-
-    # ---------- BALANCE CHECKS ----------
-
-    @property
-    def balance(self):
-        return sum_proofs(self.proofs)
-
-    @property
-    def available_balance(self):
-        return sum_proofs([p for p in self.proofs if not p.reserved])
-
-    @property
-    def proof_amounts(self):
-        """Returns a sorted list of amounts of all proofs"""
-        return [p.amount for p in sorted(self.proofs, key=lambda p: p.amount)]
-
-    def active_proofs(self, proofs: List[Proof]):
-        """Returns a list of proofs that
-        - have an id that is in the current `self.keysets` which have the unit in `self.unit`
-        - are not reserved
-        """
-
-        def is_active_proof(p: Proof) -> bool:
-            return (
-                p.id in self.keysets
-                and self.keysets[p.id].unit == self.unit
-                and not p.reserved
-            )
-
-        return [p for p in proofs if is_active_proof(p)]
-
-    def balance_per_keyset(self) -> Dict[str, Dict[str, Union[int, str]]]:
-        ret: Dict[str, Dict[str, Union[int, str]]] = {
-            key: {
-                "balance": sum_proofs(proofs),
-                "available": sum_proofs([p for p in proofs if not p.reserved]),
-            }
-            for key, proofs in self._get_proofs_per_keyset(self.proofs).items()
-        }
-        for key in ret.keys():
-            if key in self.keysets:
-                ret[key]["unit"] = self.keysets[key].unit.name
-        return ret
-
-    def balance_per_unit(self) -> Dict[Unit, Dict[str, Union[int, str]]]:
-        ret: Dict[Unit, Dict[str, Union[int, str]]] = {
-            unit: {
-                "balance": sum_proofs(proofs),
-                "available": sum_proofs([p for p in proofs if not p.reserved]),
-            }
-            for unit, proofs in self._get_proofs_per_unit(self.proofs).items()
-        }
-        return ret
-
-    async def balance_per_minturl(
-        self, unit: Optional[Unit] = None
-    ) -> Dict[str, Dict[str, Union[int, str]]]:
-        balances = await self._get_proofs_per_minturl(self.proofs, unit=unit)
-        balances_return: Dict[str, Dict[str, Union[int, str]]] = {
-            key: {
-                "balance": sum_proofs(proofs),
-                "available": sum_proofs([p for p in proofs if not p.reserved]),
-            }
-            for key, proofs in balances.items()
-        }
-        for key in balances_return.keys():
-            if unit:
-                balances_return[key]["unit"] = unit.name
-        return dict(sorted(balances_return.items(), key=lambda item: item[0]))  # type: ignore
-
-    # ---------- RESTORE WALLET ----------
-
-    async def restore_tokens_for_keyset(
-        self, keyset_id: str, to: int = 2, batch: int = 25
-    ) -> None:
-        """
-        Restores tokens for a given keyset_id.
-
-        Args:
-            keyset_id (str): The keyset_id to restore tokens for.
-            to (int, optional): The number of consecutive empty responses to stop restoring. Defaults to 2.
-            batch (int, optional): The number of proofs to restore in one batch. Defaults to 25.
-        """
-        empty_batches = 0
-        # we get the current secret counter and restore from there on
-        spendable_proofs = []
-        counter_before = await bump_secret_derivation(
-            db=self.db, keyset_id=keyset_id, by=0
-        )
-        if counter_before != 0:
-            print("Keyset has already been used. Restoring from its last state.")
-        i = counter_before
-        last_restore_count = 0
-        while empty_batches < to:
-            print(f"Restoring counter {i} to {i + batch} for keyset {keyset_id} ...")
-            (
-                next_restored_output_index,
-                restored_proofs,
-            ) = await self.restore_promises_from_to(keyset_id, i, i + batch - 1)
-            last_restore_count += next_restored_output_index
-            i += batch
-            if len(restored_proofs) == 0:
-                empty_batches += 1
-                continue
-            spendable_proofs = await self.invalidate(
-                restored_proofs, check_spendable=True
-            )
-            if len(spendable_proofs):
-                print(
-                    f"Restored {sum_proofs(spendable_proofs)} sat for keyset {keyset_id}."
-                )
-            else:
-                logger.debug(
-                    f"None of the {len(restored_proofs)} restored proofs are spendable."
-                )
-
-        # restore the secret counter to its previous value for the last round
-        revert_counter_by = i - last_restore_count
-        logger.debug(f"Reverting secret counter by {revert_counter_by}")
-        before = await bump_secret_derivation(
-            db=self.db,
-            keyset_id=keyset_id,
-            by=-revert_counter_by,
-        )
-        logger.debug(
-            f"Secret counter reverted from {before} to {before - revert_counter_by}"
-        )
-        if last_restore_count == 0:
-            print(f"No tokens restored for keyset {keyset_id}.")
-            return
-
-    async def restore_wallet_from_mnemonic(
-        self, mnemonic: Optional[str], to: int = 2, batch: int = 25
-    ) -> None:
-        """
-        Restores the wallet from a mnemonic.
-
-        Args:
-            mnemonic (Optional[str]): The mnemonic to restore the wallet from. If None, the mnemonic is loaded from the db.
-            to (int, optional): The number of consecutive empty responses to stop restoring. Defaults to 2.
-            batch (int, optional): The number of proofs to restore in one batch. Defaults to 25.
-        """
-        await self._init_private_key(mnemonic)
-        await self.load_mint(force_old_keysets=False)
-        print("Restoring tokens...")
-        for keyset_id in self.keysets.keys():
-            await self.restore_tokens_for_keyset(keyset_id, to, batch)
-
-    async def restore_promises_from_to(
-        self, keyset_id: str, from_counter: int, to_counter: int
-    ) -> Tuple[int, List[Proof]]:
-        """Restores promises from a given range of counters. This is for restoring a wallet from a mnemonic.
-
-        Args:
-            from_counter (int): Counter for the secret derivation to start from
-            to_counter (int): Counter for the secret derivation to end at
-
-        Returns:
-            Tuple[int, List[Proof]]: Index of the last restored output and list of restored proofs
-        """
-        # we regenerate the secrets and rs for the given range
-        secrets, rs, derivation_paths = await self.generate_secrets_from_to(
-            from_counter, to_counter, keyset_id=keyset_id
-        )
-        # we don't know the amount but luckily the mint will tell us so we use a dummy amount here
-        amounts_dummy = [1] * len(secrets)
-        # we generate outputs from deterministic secrets and rs
-        regenerated_outputs, _ = self._construct_outputs(
-            amounts_dummy, secrets, rs, keyset_id=keyset_id
-        )
-        # we ask the mint to reissue the promises
-        next_restored_output_index, proofs = await self.restore_promises(
-            outputs=regenerated_outputs,
-            secrets=secrets,
-            rs=rs,
-            derivation_paths=derivation_paths,
-        )
-
-        await set_secret_derivation(
-            db=self.db, keyset_id=keyset_id, counter=to_counter + 1
-        )
-        return next_restored_output_index, proofs
-
-    async def restore_promises(
-        self,
-        outputs: List[BlindedMessage],
-        secrets: List[str],
-        rs: List[PrivateKey],
-        derivation_paths: List[str],
-    ) -> Tuple[int, List[Proof]]:
-        """Restores proofs from a list of outputs, secrets, rs and derivation paths.
-
-        Args:
-            outputs (List[BlindedMessage]): Outputs for which we request promises
-            secrets (List[str]): Secrets generated for the outputs
-            rs (List[PrivateKey]): Random blinding factors generated for the outputs
-            derivation_paths (List[str]): Derivation paths used for the secrets necessary to unblind the promises
-
-        Returns:
-            Tuple[int, List[Proof]]: Index of the last restored output and list of restored proofs
-        """
-        # restored_outputs is there so we can match the promises to the secrets and rs
-        restored_outputs, restored_promises = await super().restore_promises(outputs)
-        # determine the index in `outputs` of the last restored output from restored_outputs[-1].B_
-        if not restored_outputs:
-            next_restored_output_index = 0
-        else:
-            next_restored_output_index = (
-                next(
-                    (
-                        idx
-                        for idx, val in enumerate(outputs)
-                        if val.B_ == restored_outputs[-1].B_
-                    ),
-                    0,
-                )
-                + 1
-            )
-        logger.trace(f"Last restored output index: {next_restored_output_index}")
-        # now we need to filter out the secrets and rs that had a match
-        matching_indices = [
-            idx
-            for idx, val in enumerate(outputs)
-            if val.B_ in [o.B_ for o in restored_outputs]
-        ]
-        secrets = [secrets[i] for i in matching_indices]
-        rs = [rs[i] for i in matching_indices]
-        logger.debug(
-            f"Restored {len(restored_promises)} promises. Constructing proofs."
-        )
-        # now we can construct the proofs with the secrets and rs
-        proofs = await self._construct_proofs(
-            restored_promises, secrets, rs, derivation_paths
-        )
-        logger.debug(f"Restored {len(restored_promises)} promises")
-        return next_restored_output_index, proofs
+import base64
+import copy
+import threading
+import time
+from typing import Callable, Dict, List, Optional, Tuple, Union
+
+import bolt11
+from bip32 import BIP32
+from loguru import logger
+
+from ..core.base import (
+    BlindedMessage,
+    BlindedSignature,
+    DLEQWallet,
+    Invoice,
+    MeltQuoteState,
+    Proof,
+    Unit,
+    WalletKeyset,
+)
+from ..core.crypto import b_dhke
+from ..core.crypto.keys import derive_keyset_id
+from ..core.crypto.secp import PrivateKey, PublicKey
+from ..core.db import Database
+from ..core.errors import KeysetNotFoundError
+from ..core.helpers import (
+    amount_summary,
+    calculate_number_of_blank_outputs,
+    sum_proofs,
+)
+from ..core.json_rpc.base import JSONRPCSubscriptionKinds
+from ..core.migrations import migrate_databases
+from ..core.models import (
+    PostCheckStateResponse,
+    PostMeltQuoteResponse,
+)
+from ..core.p2pk import Secret
+from ..core.settings import settings
+from ..core.split import amount_split
+from . import migrations
+from .crud import (
+    bump_secret_derivation,
+    get_keysets,
+    get_proofs,
+    invalidate_proof,
+    secret_used,
+    set_secret_derivation,
+    store_keyset,
+    store_lightning_invoice,
+    store_proof,
+    update_keyset,
+    update_lightning_invoice,
+    update_proof,
+)
+from .dlc import WalletSCT
+from .htlc import WalletHTLC
+from .mint_info import MintInfo
+from .p2pk import WalletP2PK
+from .proofs import WalletProofs
+from .secrets import WalletSecrets
+from .subscriptions import SubscriptionManager
+from .transactions import WalletTransactions
+from .utils import sanitize_url
+from .v1_api import LedgerAPI
+
+
+class Wallet(
+    LedgerAPI, WalletP2PK, WalletSCT, WalletHTLC, WalletSecrets, WalletTransactions, WalletProofs
+):
+    """
+    Nutshell wallet class.
+
+    This class is the main interface to the Nutshell wallet. It is a subclass of the
+    LedgerAPI class, which provides the API methods to interact with the mint.
+
+    To use `Wallet`, initialize it with the mint URL and the path to the database directory.
+
+    Initialize the wallet with `Wallet.with_db(url, db)`. This will load the private key and
+     all keysets from the database.
+
+    Use `load_proofs` to load all proofs of the selected mint and unit from the database.
+
+    Use `load_mint` to load the public keys of the mint and fetch those that we don't have.
+    This will also load the mint info.
+
+    Use `mint_quote` to request a Lightning invoice for minting tokens.
+    Use `mint` to mint tokens of a specific amount after an invoice has been paid.
+    Use `melt_quote` to fetch a quote for paying a Lightning invoice.
+    Use `melt` to pay a Lightning invoice.
+    """
+
+    keyset_id: str  # holds current keyset id
+    keysets: Dict[str, WalletKeyset] = {}  # holds keysets
+    # mint_keyset_ids: List[str]  # holds active keyset ids of the mint
+    unit: Unit
+    mint_info: MintInfo  # holds info about mint
+    mnemonic: str  # holds mnemonic of the wallet
+    seed: bytes  # holds private key of the wallet generated from the mnemonic
+    db: Database
+    bip32: BIP32
+    # private_key: Optional[PrivateKey] = None
+
+    def __init__(self, url: str, db: str, name: str = "wallet", unit: str = "sat"):
+        """A Cashu wallet.
+
+        Args:
+            url (str): URL of the mint.
+            db (str): Path to the database directory.
+            name (str, optional): Name of the wallet database file. Defaults to "wallet".
+        """
+        self.db = Database("wallet", db)
+        self.proofs: List[Proof] = []
+        self.name = name
+        self.unit = Unit[unit]
+        url = sanitize_url(url)
+
+        super().__init__(url=url, db=self.db)
+        logger.debug("Wallet initialized")
+        logger.debug(f"Mint URL: {url}")
+        logger.debug(f"Database: {db}")
+        logger.debug(f"Unit: {self.unit.name}")
+
+    @classmethod
+    async def with_db(
+        cls,
+        url: str,
+        db: str,
+        name: str = "wallet",
+        skip_db_read: bool = False,
+        unit: str = "sat",
+        load_all_keysets: bool = False,
+    ):
+        """Initializes a wallet with a database and initializes the private key.
+
+        Args:
+            url (str): URL of the mint.
+            db (str): Path to the database.
+            name (str, optional): Name of the wallet. Defaults to "wallet".
+            skip_db_read (bool, optional): If true, values from db like private key and
+                keysets are not loaded. Useful for running only migrations and returning.
+                Defaults to False.
+            unit (str, optional): Unit of the wallet. Defaults to "sat".
+            load_all_keysets (bool, optional): If true, all keysets are loaded from the database.
+                Defaults to False.
+
+        Returns:
+            Wallet: Initialized wallet.
+        """
+        logger.trace(f"Initializing wallet with database: {db}")
+        self = cls(url=url, db=db, name=name, unit=unit)
+        await self._migrate_database()
+
+        if skip_db_read:
+            return self
+
+        logger.trace("Mint init: loading private key and keysets from db.")
+        await self._init_private_key()
+        keysets_list = await get_keysets(
+            mint_url=url if not load_all_keysets else None, db=self.db
+        )
+        if not load_all_keysets:
+            keysets_active_unit = [k for k in keysets_list if k.unit == self.unit]
+            self.keysets = {k.id: k for k in keysets_active_unit}
+        else:
+            self.keysets = {k.id: k for k in keysets_list}
+        keysets_str = " ".join([f"{i} {k.unit}" for i, k in self.keysets.items()])
+        logger.debug(f"Loaded keysets: {keysets_str}")
+        return self
+
+    async def _migrate_database(self):
+        try:
+            await migrate_databases(self.db, migrations)
+        except Exception as e:
+            logger.error(f"Could not run migrations: {e}")
+            raise e
+
+    # ---------- API ----------
+
+    async def load_mint_info(self) -> MintInfo:
+        """Loads the mint info from the mint."""
+        mint_info_resp = await self._get_info()
+        self.mint_info = MintInfo(**mint_info_resp.dict())
+        logger.debug(f"Mint info: {self.mint_info}")
+        return self.mint_info
+
+    async def load_mint_keysets(self, force_old_keysets=False):
+        """Loads all keyset of the mint and makes sure we have them all in the database.
+
+        Then loads all keysets from the database for the active mint and active unit into self.keysets.
+        """
+        logger.trace("Loading mint keysets.")
+        mint_keysets_resp = await self._get_keysets()
+        mint_keysets_dict = {k.id: k for k in mint_keysets_resp}
+        # load all keysets of thisd mint from the db
+        keysets_in_db = await get_keysets(mint_url=self.url, db=self.db)
+
+        # db is empty, get all keys from the mint and store them
+        if not keysets_in_db:
+            all_keysets = await self._get_keys()
+            for keyset in all_keysets:
+                keyset.active = mint_keysets_dict[keyset.id].active
+                keyset.input_fee_ppk = mint_keysets_dict[keyset.id].input_fee_ppk or 0
+                await store_keyset(keyset=keyset, db=self.db)
+
+        keysets_in_db = await get_keysets(mint_url=self.url, db=self.db)
+        keysets_in_db_dict = {k.id: k for k in keysets_in_db}
+
+        # get all new keysets that are not in memory yet and store them in the database
+        for mint_keyset in mint_keysets_dict.values():
+            if mint_keyset.id not in keysets_in_db_dict:
+                logger.debug(
+                    f"Storing new mint keyset: {mint_keyset.id} ({mint_keyset.unit})"
+                )
+                wallet_keyset = await self._get_keyset(mint_keyset.id)
+                wallet_keyset.active = mint_keyset.active
+                wallet_keyset.input_fee_ppk = mint_keyset.input_fee_ppk or 0
+                await store_keyset(keyset=wallet_keyset, db=self.db)
+
+        for mint_keyset in mint_keysets_dict.values():
+            # if the active flag changes from active to inactive
+            # or the fee attributes have changed, update them in the database
+            if mint_keyset.id in keysets_in_db_dict:
+                changed = False
+                if (
+                    not mint_keyset.active
+                    and mint_keyset.active != keysets_in_db_dict[mint_keyset.id].active
+                ):
+                    keysets_in_db_dict[mint_keyset.id].active = mint_keyset.active
+                    changed = True
+                if (
+                    mint_keyset.input_fee_ppk
+                    and mint_keyset.input_fee_ppk
+                    != keysets_in_db_dict[mint_keyset.id].input_fee_ppk
+                ):
+                    keysets_in_db_dict[
+                        mint_keyset.id
+                    ].input_fee_ppk = mint_keyset.input_fee_ppk
+                    changed = True
+                if changed:
+                    await update_keyset(
+                        keyset=keysets_in_db_dict[mint_keyset.id], db=self.db
+                    )
+
+        await self.inactivate_base64_keysets(force_old_keysets)
+
+        await self.load_keysets_from_db()
+
+    async def inactivate_base64_keysets(self, force_old_keysets: bool) -> None:
+        # BEGIN backwards compatibility: phase out keysets with base64 ID by treating them as inactive
+        if settings.wallet_inactivate_base64_keysets and not force_old_keysets:
+            keysets_in_db = await get_keysets(mint_url=self.url, db=self.db)
+            for keyset in keysets_in_db:
+                if not keyset.active:
+                    continue
+                # test if the keyset id is a hex string, if not it's base64
+                try:
+                    int(keyset.id, 16)
+                except ValueError:
+                    # verify that it's base64
+                    try:
+                        _ = base64.b64decode(keyset.id)
+                    except ValueError:
+                        logger.error("Unexpected: keyset id is neither hex nor base64.")
+                        continue
+
+                    # verify that we have a hex version of the same keyset by comparing public keys
+                    hex_keyset_id = derive_keyset_id(keys=keyset.public_keys)
+                    if hex_keyset_id not in [k.id for k in keysets_in_db]:
+                        logger.warning(
+                            f"Keyset {keyset.id} is base64 but we don't have a hex version. Ignoring."
+                        )
+                        continue
+
+                    logger.warning(
+                        f"Keyset {keyset.id} is base64 and has a hex counterpart, setting inactive."
+                    )
+                    keyset.active = False
+                    await update_keyset(keyset=keyset, db=self.db)
+        # END backwards compatibility
+
+    async def activate_keyset(self, keyset_id: Optional[str] = None) -> None:
+        """Activates a keyset by setting self.keyset_id. Either activates a specific keyset
+        of chooses one of the active keysets of the mint with the same unit as the wallet.
+        """
+
+        if keyset_id:
+            if keyset_id not in self.keysets:
+                await self.load_mint_keysets()
+
+            if keyset_id not in self.keysets:
+                raise KeysetNotFoundError(keyset_id)
+
+            if self.keysets[keyset_id].unit != self.unit:
+                raise Exception(
+                    f"Keyset {keyset_id} has unit {self.keysets[keyset_id].unit.name},"
+                    f" but wallet has unit {self.unit.name}."
+                )
+
+            if not self.keysets[keyset_id].active:
+                raise Exception(f"Keyset {keyset_id} is not active.")
+
+            self.keyset_id = keyset_id
+        else:
+            # if no keyset_id is given, choose an active keyset with the same unit as the wallet
+            chosen_keyset = None
+            for keyset in self.keysets.values():
+                if keyset.unit == self.unit and keyset.active:
+                    chosen_keyset = keyset
+                    break
+
+            if not chosen_keyset:
+                raise Exception(f"No active keyset found for unit {self.unit.name}.")
+
+            self.keyset_id = chosen_keyset.id
+
+        logger.debug(f"Activated keyset {self.keyset_id}")
+
+    async def load_mint(self, keyset_id: str = "", force_old_keysets=False) -> None:
+        """
+        Loads the public keys of the mint. Either gets the keys for the specified
+        `keyset_id` or gets the keys of the active keyset from the mint.
+        Gets the active keyset ids of the mint and stores in `self.mint_keyset_ids`.
+
+        Args:
+            keyset_id (str, optional): Keyset id to load. Defaults to "".
+            force_old_keysets (bool, optional): If true, old deprecated base64 keysets are not ignored. This is necessary for restoring tokens from old base64 keysets.
+                Defaults to False.
+        """
+        logger.trace("Loading mint.")
+        await self.load_mint_keysets(force_old_keysets)
+        await self.activate_keyset(keyset_id)
+        try:
+            await self.load_mint_info()
+        except Exception as e:
+            logger.debug(f"Could not load mint info: {e}")
+            pass
+
+    async def load_proofs(self, reload: bool = False, all_keysets=False) -> None:
+        """Load all proofs of the selected mint and unit (i.e. self.keysets) into memory."""
+
+        if self.proofs and not reload:
+            logger.debug("Proofs already loaded.")
+            return
+
+        self.proofs = []
+        await self.load_keysets_from_db()
+        async with self.db.connect() as conn:
+            if all_keysets:
+                proofs = await get_proofs(db=self.db, conn=conn)
+                self.proofs.extend(proofs)
+            else:
+                for keyset_id in self.keysets:
+                    proofs = await get_proofs(db=self.db, id=keyset_id, conn=conn)
+                    self.proofs.extend(proofs)
+        keysets_str = " ".join([f"{k.id} ({k.unit})" for k in self.keysets.values()])
+        logger.trace(f"Proofs loaded for keysets: {keysets_str}")
+
+    async def load_keysets_from_db(
+        self, url: Union[str, None] = "", unit: Union[str, None] = ""
+    ):
+        """Load all keysets of the selected mint and unit from the database into self.keysets."""
+        # so that the caller can set unit = None, otherwise use defaults
+        if unit == "":
+            unit = self.unit.name
+        if url == "":
+            url = self.url
+        keysets = await get_keysets(mint_url=url, unit=unit, db=self.db)
+        for keyset in keysets:
+            self.keysets[keyset.id] = keyset
+        logger.trace(
+            f"Loaded keysets from db: {[(k.id, k.unit.name, k.input_fee_ppk) for k in self.keysets.values()]}"
+        )
+
+    async def _check_used_secrets(self, secrets):
+        """Checks if any of the secrets have already been used"""
+        logger.trace("Checking secrets.")
+        async with self.db.get_connection() as conn:
+            for s in secrets:
+                if await secret_used(s, db=self.db, conn=conn):
+                    raise Exception(f"secret already used: {s}")
+        logger.trace("Secret check complete.")
+
+    async def request_mint_with_callback(
+        self, amount: int, callback: Callable, memo: Optional[str] = None
+    ) -> Tuple[Invoice, SubscriptionManager]:
+        """Request a Lightning invoice for minting tokens.
+
+        Args:
+            amount (int): Amount for Lightning invoice in satoshis
+            callback (Callable): Callback function to be called when the invoice is paid.
+            memo (Optional[str], optional): Memo for the Lightning invoice. Defaults
+
+        Returns:
+            Invoice: Lightning invoice
+        """
+        mint_qoute = await super().mint_quote(amount, self.unit, memo)
+        subscriptions = SubscriptionManager(self.url)
+        threading.Thread(
+            target=subscriptions.connect, name="SubscriptionManager", daemon=True
+        ).start()
+        subscriptions.subscribe(
+            kind=JSONRPCSubscriptionKinds.BOLT11_MINT_QUOTE,
+            filters=[mint_qoute.quote],
+            callback=callback,
+        )
+        # return the invoice
+        decoded_invoice = bolt11.decode(mint_qoute.request)
+        invoice = Invoice(
+            amount=amount,
+            bolt11=mint_qoute.request,
+            payment_hash=decoded_invoice.payment_hash,
+            id=mint_qoute.quote,
+            out=False,
+            time_created=int(time.time()),
+        )
+        await store_lightning_invoice(db=self.db, invoice=invoice)
+        return invoice, subscriptions
+
+    async def request_mint(self, amount: int, memo: Optional[str] = None) -> Invoice:
+        """Request a Lightning invoice for minting tokens.
+
+        Args:
+            amount (int): Amount for Lightning invoice in satoshis
+            callback (Optional[Callable], optional): Callback function to be called when the invoice is paid. Defaults to None.
+            memo (Optional[str], optional): Memo for the Lightning invoice. Defaults to None.
+
+        Returns:
+            PostMintQuoteResponse: Mint Quote Response
+        """
+        mint_quote_response = await super().mint_quote(amount, self.unit, memo)
+        decoded_invoice = bolt11.decode(mint_quote_response.request)
+        invoice = Invoice(
+            amount=amount,
+            bolt11=mint_quote_response.request,
+            payment_hash=decoded_invoice.payment_hash,
+            id=mint_quote_response.quote,
+            out=False,
+            time_created=int(time.time()),
+        )
+        await store_lightning_invoice(db=self.db, invoice=invoice)
+        return invoice
+
+    def split_wallet_state(self, amount: int) -> List[int]:
+        """This function produces an amount split for outputs based on the current state of the wallet.
+        Its objective is to fill up the wallet so that it reaches `n_target` coins of each amount.
+
+        Args:
+            amount (int): Amount to split
+
+        Returns:
+            List[int]: List of amounts to mint
+        """
+        # read the target count for each amount from settings
+        n_target = settings.wallet_target_amount_count
+        amounts_we_have = [p.amount for p in self.proofs if p.reserved is not True]
+        amounts_we_have.sort()
+        # NOTE: Do not assume 2^n here
+        all_possible_amounts: list[int] = [2**i for i in range(settings.max_order)]
+        amounts_we_want_ll = [
+            [a] * max(0, n_target - amounts_we_have.count(a))
+            for a in all_possible_amounts
+        ]
+        # flatten list of lists to list
+        amounts_we_want = [item for sublist in amounts_we_want_ll for item in sublist]
+        # sort by increasing amount
+        amounts_we_want.sort()
+
+        logger.debug(
+            f"Amounts we have: {[(a, amounts_we_have.count(a)) for a in set(amounts_we_have)]}"
+        )
+        amounts: list[int] = []
+        while sum(amounts) < amount and amounts_we_want:
+            if sum(amounts) + amounts_we_want[0] > amount:
+                break
+            amounts.append(amounts_we_want.pop(0))
+
+        remaining_amount = amount - sum(amounts)
+        if remaining_amount > 0:
+            amounts += amount_split(remaining_amount)
+
+        logger.debug(f"Amounts we want: {amounts}")
+        if sum(amounts) != amount:
+            raise Exception(f"Amounts do not sum to {amount}.")
+
+        return amounts
+
+    async def mint_quote(self, amount: int, memo: Optional[str] = None) -> Invoice:
+        """Request a Lightning invoice for minting tokens.
+
+        Args:
+            amount (int): Amount for Lightning invoice in satoshis
+            memo (Optional[str], optional): Memo for the Lightning invoice. Defaults to None.
+
+        Returns:
+            Invoice: Lightning invoice for minting tokens
+        """
+        mint_quote_response = await super().mint_quote(amount, self.unit)
+        decoded_invoice = bolt11.decode(mint_quote_response.request)
+        invoice = Invoice(
+            amount=amount,
+            bolt11=mint_quote_response.request,
+            payment_hash=decoded_invoice.payment_hash,
+            id=mint_quote_response.quote,
+            out=False,
+            time_created=int(time.time()),
+        )
+        await store_lightning_invoice(db=self.db, invoice=invoice)
+        return invoice
+
+    async def mint(
+        self,
+        amount: int,
+        id: str,
+        split: Optional[List[int]] = None,
+    ) -> List[Proof]:
+        """Mint tokens of a specific amount after an invoice has been paid.
+
+        Args:
+            amount (int): Total amount of tokens to be minted
+            id (str): Id for looking up the paid Lightning invoice.
+            split (Optional[List[str]], optional): List of desired amount splits to be minted. Total must sum to `amount`.
+
+        Raises:
+            Exception: Raises exception if `amounts` does not sum to `amount` or has unsupported value.
+            Exception: Raises exception if no proofs have been provided
+
+        Returns:
+            List[Proof]: Newly minted proofs.
+        """
+        # specific split
+        if split:
+            logger.trace(f"Mint with split: {split}")
+            assert sum(split) == amount, "split must sum to amount"
+            allowed_amounts = [2**i for i in range(settings.max_order)]
+            for a in split:
+                if a not in allowed_amounts:
+                    raise Exception(
+                        f"Can only mint amounts with 2^n up to {2**settings.max_order}."
+                    )
+
+        # split based on our wallet state
+        amounts = split or self.split_wallet_state(amount)
+        # if no split was specified, we use the canonical split
+        # amounts = split or amount_split(amount)
+
+        # quirk: we skip bumping the secret counter in the database since we are
+        # not sure if the minting will succeed. If it succeeds, we will bump it
+        # in the next step.
+        secrets, rs, derivation_paths = await self.generate_n_secrets(
+            len(amounts), skip_bump=True
+        )
+        await self._check_used_secrets(secrets)
+        outputs, rs = self._construct_outputs(amounts, secrets, rs)
+
+        # will raise exception if mint is unsuccessful
+        promises = await super().mint(outputs, id)
+
+        promises_keyset_id = promises[0].id
+        await bump_secret_derivation(
+            db=self.db, keyset_id=promises_keyset_id, by=len(amounts)
+        )
+        proofs = await self._construct_proofs(promises, secrets, rs, derivation_paths)
+
+        if id:
+            await update_lightning_invoice(
+                db=self.db, id=id, paid=True, time_paid=int(time.time())
+            )
+            # store the mint_id in proofs
+            async with self.db.connect() as conn:
+                for p in proofs:
+                    p.mint_id = id
+                    await update_proof(p, mint_id=id, conn=conn)
+        return proofs
+
+    async def redeem(
+        self,
+        proofs: List[Proof],
+    ) -> Tuple[List[Proof], List[Proof]]:
+        """Redeem proofs by sending them to yourself (by calling a split).)
+        Calls `add_witnesses_to_proofs` which parses all proofs and checks whether their
+        secrets corresponds to any locks that we have the unlock conditions for. If so,
+        it adds the unlock conditions to the proofs.
+        Args:
+            proofs (List[Proof]): Proofs to be redeemed.
+        """
+        # verify DLEQ of incoming proofs
+        self.verify_proofs_dleq(proofs)
+        return await self.split(proofs=proofs, amount=0)
+
+    def determine_output_amounts(
+        self,
+        proofs: List[Proof],
+        amount: int,
+        include_fees: bool = False,
+        keyset_id_outputs: Optional[str] = None,
+    ) -> Tuple[List[int], List[int]]:
+        """This function generates a suitable amount split for the outputs to keep and the outputs to send. It
+        calculates the amount to keep based on the wallet state and the amount to send based on the amount
+        provided.
+
+        Amount to keep is based on the proofs we have in the wallet
+        Amount to send is optimally split based on the amount provided plus optionally the fees required to receive them.
+
+        Args:
+            proofs (List[Proof]): Proofs to be split.
+            amount (int): Amount to be sent.
+            include_fees (bool, optional): If True, the fees are included in the amount to send (output of
+                this method, to be sent in the future). This is not the fee that is required to swap the
+                `proofs` (input to this method). Defaults to False.
+            keyset_id_outputs (str, optional): The keyset ID of the outputs to be produced, used to determine the
+                fee if `include_fees` is set.
+
+        Returns:
+            Tuple[List[int], List[int]]: Two lists of amounts, one for keeping and one for sending.
+        """
+        # create a suitable amount split based on the proofs provided
+        total = sum_proofs(proofs)
+        keep_amt, send_amt = total - amount, amount
+
+        if include_fees:
+            keyset_id = keyset_id_outputs or self.keyset_id
+            tmp_proofs = [Proof(id=keyset_id) for _ in amount_split(send_amt)]
+            fee = self.get_fees_for_proofs(tmp_proofs)
+            keep_amt -= fee
+            send_amt += fee
+
+        logger.trace(f"Keep amount: {keep_amt}, send amount: {send_amt}")
+        logger.trace(f"Total input: {sum_proofs(proofs)}")
+        # generate optimal split for outputs to send
+        send_amounts = amount_split(send_amt)
+
+        # we subtract the input fee for the entire transaction from the amount to keep
+        keep_amt -= self.get_fees_for_proofs(proofs)
+        logger.trace(f"Keep amount: {keep_amt}")
+
+        # we determine the amounts to keep based on the wallet state
+        keep_amounts = self.split_wallet_state(keep_amt)
+
+        return keep_amounts, send_amounts
+
+    async def split(
+        self,
+        proofs: List[Proof],
+        amount: int,
+        secret_lock: Optional[Secret] = None,
+        include_fees: bool = False,
+        dlc_data: Optional[Tuple[str, int]] = None,
+    ) -> Tuple[List[Proof], List[Proof]]:
+        """Calls the swap API to split the proofs into two sets of proofs, one for keeping and one for sending.
+
+        If secret_lock is None, random secrets will be generated for the tokens to keep (keep_outputs)
+        and the promises to send (send_outputs). If secret_lock is provided, the wallet will create
+        blinded secrets with those to attach a predefined spending condition to the tokens they want to send.
+
+        Args:
+            proofs (List[Proof]): Proofs to be split.
+            amount (int): Amount to be sent.
+            dlc_data (Tuple[str, int]): DLC root hash + funding threshold for the proofs to be locked to
+            secret_lock (Optional[Secret], optional): Secret to lock the tokens to be sent. Defaults to None.
+            include_fees (bool, optional): If True, the fees are included in the amount to send (output of
+                this method, to be sent in the future). This is not the fee that is required to swap the
+                `proofs` (input to this method) which must already be included. Defaults to False.
+
+        Returns:
+            Tuple[List[Proof], List[Proof]]: Two lists of proofs, one for keeping and one for sending.
+        """
+        assert len(proofs) > 0, "no proofs provided."
+        assert sum_proofs(proofs) >= amount, "amount too large."
+        assert amount >= 0, "amount can't be negative."
+        # make sure we're operating on an independent copy of proofs
+        proofs = copy.copy(proofs)
+
+        # potentially add witnesses to unlock provided proofs (if they indicate one)
+        proofs = self.add_witnesses_to_proofs(proofs)
+        proofs = await self._add_sct_witnesses_to_proofs(proofs, backup=True)
+
+        input_fees = self.get_fees_for_proofs(proofs)
+        logger.debug(f"Input fees: {input_fees}")
+        # create a suitable amounts to keep and send.
+        keep_outputs, send_outputs = self.determine_output_amounts(
+            proofs,
+            amount,
+            include_fees=include_fees,
+            keyset_id_outputs=self.keyset_id,
+        )
+
+        amounts = keep_outputs + send_outputs
+
+        # generate secrets for new outputs
+        # CODE COMPLEXITY: for now we limit ourselves to DLC proofs with
+        # vanilla backup secrets. In the future, backup secrets could also be P2PK or HTLC
+        dlc_root = None
+        spending_conditions = None
+        if dlc_data is not None:
+            dlc_root, threshold = dlc_data[0], dlc_data[1]
+            # Verify dlc_root is a hex string
+            try:
+                _ = bytes.fromhex(dlc_root)
+            except ValueError:
+                assert False, "CAREFUL: provided dlc root is non-hex!"
+            dlcsecrets = await self.generate_sct_secrets(
+                len(send_outputs),
+                len(keep_outputs),
+                dlc_root,
+                threshold,
+            )
+            secrets = [dd.secret for dd in dlcsecrets[0]]
+            rs = [dd.blinding_factor for dd in dlcsecrets[0]]
+            derivation_paths = [dd.derivation_path for dd in dlcsecrets[0]]
+            spending_conditions = [dd.all_spending_conditions for dd in dlcsecrets[0]]
+        elif secret_lock is not None:
+            secrets, rs, derivation_paths = await self.generate_locked_secrets(
+                send_outputs, keep_outputs, secret_lock
+            )
+        else:
+            secrets, rs, derivation_paths = await self.generate_n_secrets(len(amounts))
+
+        assert len(secrets) == len(
+            amounts
+        ), "number of secrets does not match number of outputs"
+        # verify that we didn't accidentally reuse a secret
+        await self._check_used_secrets(secrets)
+
+        # construct outputs
+        outputs, rs = self._construct_outputs(amounts, secrets, rs, self.keyset_id)
+
+        # potentially add witnesses to outputs based on what requirement the proofs indicate
+        outputs = self.add_witnesses_to_outputs(proofs, outputs)
+
+        # Call swap API
+        promises = await super().split(proofs, outputs)
+
+        # Construct proofs from returned promises (i.e., unblind the signatures)
+        new_proofs = await self._construct_proofs(
+            promises,
+            secrets,
+            rs,
+            derivation_paths,
+            spending_conditions,
+            dlc_root,
+        )
+
+        await self.invalidate(proofs)
+
+        keep_proofs = new_proofs[: len(keep_outputs)]
+        send_proofs = new_proofs[len(keep_outputs) :]
+        return keep_proofs, send_proofs
+
+    async def melt_quote(
+        self, invoice: str, amount: Optional[int] = None
+    ) -> PostMeltQuoteResponse:
+        """
+        Fetches a melt quote from the mint and either uses the amount in the invoice or the amount provided.
+        """
+        if amount and not self.mint_info.supports_mpp("bolt11", self.unit):
+            raise Exception("Mint does not support MPP, cannot specify amount.")
+        melt_quote = await super().melt_quote(invoice, self.unit, amount)
+        logger.debug(
+            f"Mint wants {self.unit.str(melt_quote.fee_reserve)} as fee reserve."
+        )
+        return melt_quote
+
+    async def melt(
+        self, proofs: List[Proof], invoice: str, fee_reserve_sat: int, quote_id: str
+    ) -> PostMeltQuoteResponse:
+        """Pays a lightning invoice and returns the status of the payment.
+
+        Args:
+            proofs (List[Proof]): List of proofs to be spent.
+            invoice (str): Lightning invoice to be paid.
+            fee_reserve_sat (int): Amount of fees to be reserved for the payment.
+
+        """
+        # Make sure we're operating on an independent copy of proofs
+        proofs = copy.copy(proofs)
+
+        # Generate a number of blank outputs for any overpaid fees. As described in
+        # NUT-08, the mint will imprint these outputs with a value depending on the
+        # amount of fees we overpaid.
+        n_change_outputs = calculate_number_of_blank_outputs(fee_reserve_sat)
+        (
+            change_secrets,
+            change_rs,
+            change_derivation_paths,
+        ) = await self.generate_n_secrets(n_change_outputs)
+        change_outputs, change_rs = self._construct_outputs(
+            n_change_outputs * [1], change_secrets, change_rs
+        )
+
+        # store the melt_id in proofs db
+        async with self.db.connect() as conn:
+            for p in proofs:
+                p.melt_id = quote_id
+                await update_proof(p, melt_id=quote_id, conn=conn)
+
+        # we store the invoice object in the database to later be able to check the invoice state
+
+        decoded_invoice = bolt11.decode(invoice)
+        invoice_obj = Invoice(
+            amount=-sum_proofs(proofs),
+            bolt11=invoice,
+            payment_hash=decoded_invoice.payment_hash,
+            # preimage=status.preimage,
+            paid=False,
+            time_paid=int(time.time()),
+            id=quote_id,  # store the same ID in the invoice
+            out=True,  # outgoing invoice
+        )
+        # store invoice in db as not paid yet
+        await store_lightning_invoice(db=self.db, invoice=invoice_obj)
+
+        status = await super().melt(quote_id, proofs, change_outputs)
+
+        # if payment fails
+        if MeltQuoteState(status.state) == MeltQuoteState.unpaid:
+            # remove the melt_id in proofs and set reserved to False
+            for p in proofs:
+                p.melt_id = None
+                p.reserved = False
+                await update_proof(p, melt_id="", db=self.db)
+            raise Exception("could not pay invoice.")
+        elif MeltQuoteState(status.state) == MeltQuoteState.pending:
+            # payment is still pending
+            return status
+
+        # invoice was paid successfully
+        await self.invalidate(proofs)
+
+        # update paid status in db
+        logger.trace(f"Settings invoice {quote_id} to paid.")
+        await update_lightning_invoice(
+            db=self.db,
+            id=quote_id,
+            paid=True,
+            time_paid=int(time.time()),
+            preimage=status.payment_preimage,
+        )
+
+        # handle change and produce proofs
+        if status.change:
+            change_proofs = await self._construct_proofs(
+                status.change,
+                change_secrets[: len(status.change)],
+                change_rs[: len(status.change)],
+                change_derivation_paths[: len(status.change)],
+            )
+            logger.debug(f"Received change: {self.unit.str(sum_proofs(change_proofs))}")
+        return status
+
+    async def check_proof_state(self, proofs) -> PostCheckStateResponse:
+        return await super().check_proof_state(proofs)
+
+    async def check_proof_state_with_callback(
+        self, proofs: List[Proof], callback: Callable
+    ) -> Tuple[PostCheckStateResponse, SubscriptionManager]:
+        subscriptions = SubscriptionManager(self.url)
+        threading.Thread(
+            target=subscriptions.connect, name="SubscriptionManager", daemon=True
+        ).start()
+        subscriptions.subscribe(
+            kind=JSONRPCSubscriptionKinds.PROOF_STATE,
+            filters=[proof.Y for proof in proofs],
+            callback=callback,
+        )
+        return await self.check_proof_state(proofs), subscriptions
+
+    # ---------- TOKEN MECHANICS ----------
+
+    # ---------- DLEQ PROOFS ----------
+
+    def verify_proofs_dleq(self, proofs: List[Proof]):
+        """Verifies DLEQ proofs in proofs."""
+        for proof in proofs:
+            if not proof.dleq:
+                logger.trace("No DLEQ proof in proof.")
+                return
+            logger.trace("Verifying DLEQ proof.")
+            assert proof.id
+            assert (
+                proof.id in self.keysets
+            ), f"Keyset {proof.id} not known, can not verify DLEQ."
+            if not b_dhke.carol_verify_dleq(
+                secret_msg=proof.secret,
+                C=PublicKey(bytes.fromhex(proof.C), raw=True),
+                r=PrivateKey(bytes.fromhex(proof.dleq.r), raw=True),
+                e=PrivateKey(bytes.fromhex(proof.dleq.e), raw=True),
+                s=PrivateKey(bytes.fromhex(proof.dleq.s), raw=True),
+                A=self.keysets[proof.id].public_keys[proof.amount],
+            ):
+                raise Exception("DLEQ proof invalid.")
+            else:
+                logger.trace("DLEQ proof valid.")
+        logger.debug("Verified incoming DLEQ proofs.")
+
+    async def _construct_proofs(
+        self,
+        promises: List[BlindedSignature],
+        secrets: List[str],
+        rs: List[PrivateKey],
+        derivation_paths: List[str],
+        spending_conditions: Optional[List[Optional[List[str]]]] = None,
+        dlc_root: Optional[str] = None,
+    ) -> List[Proof]:
+        """Constructs proofs from promises, secrets, rs and derivation paths.
+
+        This method is called after the user has received blind signatures from
+        the mint. The results are proofs that can be used as ecash.
+
+        Args:
+            promises (List[BlindedSignature]): blind signatures from mint
+            secrets (List[str]): secrets that were previously used to create blind messages (that turned into promises)
+            rs (List[PrivateKey]): blinding factors that were previously used to create blind messages (that turned into promises)
+            derivation_paths (List[str]): derivation paths that were used to generate secrets and blinding factors
+
+        Returns:
+            List[Proof]: list of proofs that can be used as ecash
+        """
+        logger.trace("Constructing proofs.")
+        proofs: List[Proof] = []
+        '''
+        flag = (spending_conditions is not None
+            and len(spending_conditions) == len(secrets)
+        )
+
+        zipped = zip(promises, secrets, rs, derivation_paths) if not flag else (
+            zip(promises, secrets, rs, derivation_paths, spending_conditions or [])
+        )
+        '''
+        for i, (promise, secret, r, path) in enumerate(zip(promises, secrets, rs, derivation_paths)):
+            spc = spending_conditions[i] if spending_conditions else None
+            if promise.id not in self.keysets:
+                logger.debug(f"Keyset {promise.id} not found in db. Loading from mint.")
+                # we don't have the keyset for this promise, so we load all keysets from the mint
+                await self.load_mint_keysets()
+                assert promise.id in self.keysets, "Could not load keyset."
+            C_ = PublicKey(bytes.fromhex(promise.C_), raw=True)
+            C = b_dhke.step3_alice(
+                C_, r, self.keysets[promise.id].public_keys[promise.amount]
+            )
+
+            if not settings.wallet_use_deprecated_h2c:
+                B_, r = b_dhke.step1_alice(secret, r)  # recompute B_ for dleq proofs
+            # BEGIN: BACKWARDS COMPATIBILITY < 0.15.1
+            else:
+                B_, r = b_dhke.step1_alice_deprecated(
+                    secret, r
+                )  # recompute B_ for dleq proofs
+            # END: BACKWARDS COMPATIBILITY < 0.15.1
+
+            proof = Proof(
+                id=promise.id,
+                amount=promise.amount,
+                C=C.serialize().hex(),
+                secret=secret,
+                derivation_path=path,
+                all_spending_conditions=spc,
+                dlc_root=dlc_root if spc is not None else None,
+            )
+
+            # if the mint returned a dleq proof, we add it to the proof
+            if promise.dleq:
+                proof.dleq = DLEQWallet(
+                    e=promise.dleq.e, s=promise.dleq.s, r=r.serialize()
+                )
+
+            proofs.append(proof)
+
+            logger.trace(
+                f"Created proof: {proof}, r: {r.serialize()} out of promise {promise}"
+            )
+
+        # DLEQ verify
+        self.verify_proofs_dleq(proofs)
+
+        logger.trace(f"Constructed {len(proofs)} proofs.")
+
+        # add new proofs to wallet
+        self.proofs += copy.copy(proofs)
+        # store new proofs in database
+        await self._store_proofs(proofs)
+
+        return proofs
+
+    def _construct_outputs(
+        self,
+        amounts: List[int],
+        secrets: List[str],
+        rs: List[PrivateKey] = [],
+        keyset_id: Optional[str] = None,
+    ) -> Tuple[List[BlindedMessage], List[PrivateKey]]:
+        """Takes a list of amounts and secrets and returns outputs.
+        Outputs are blinded messages `outputs` and blinding factors `rs`
+
+        Args:
+            amounts (List[int]): list of amounts
+            secrets (List[str]): list of secrets
+            rs (List[PrivateKey], optional): list of blinding factors. If not given, `rs` are generated in step1_alice. Defaults to [].
+
+        Returns:
+            List[BlindedMessage]: list of blinded messages that can be sent to the mint
+            List[PrivateKey]: list of blinding factors that can be used to construct proofs after receiving blind signatures from the mint
+
+        Raises:
+            AssertionError: if len(amounts) != len(secrets)
+        """
+        assert len(amounts) == len(
+            secrets
+        ), f"len(amounts)={len(amounts)} not equal to len(secrets)={len(secrets)}"
+        keyset_id = keyset_id or self.keyset_id
+        outputs: List[BlindedMessage] = []
+        rs_ = [None] * len(amounts) if not rs else rs
+        rs_return: List[PrivateKey] = []
+        for secret, amount, r in zip(secrets, amounts, rs_):
+            if not settings.wallet_use_deprecated_h2c:
+                B_, r = b_dhke.step1_alice(secret, r or None)
+            # BEGIN: BACKWARDS COMPATIBILITY < 0.15.1
+            else:
+                B_, r = b_dhke.step1_alice_deprecated(secret, r or None)
+            # END: BACKWARDS COMPATIBILITY < 0.15.1
+
+            rs_return.append(r)
+            output = BlindedMessage(
+                amount=amount, B_=B_.serialize().hex(), id=keyset_id
+            )
+            outputs.append(output)
+            logger.trace(f"Constructing output: {output}, r: {r.serialize()}")
+
+        return outputs, rs_return
+
+    async def construct_outputs(self, amounts: List[int]) -> List[BlindedMessage]:
+        """Constructs outputs for a list of amounts.
+
+        Args:
+            amounts (List[int]): List of amounts to construct outputs for.
+
+        Returns:
+            List[BlindedMessage]: List of blinded messages that can be sent to the mint.
+        """
+        secrets, rs, _ = await self.generate_n_secrets(len(amounts))
+        return self._construct_outputs(amounts, secrets, rs)[0]
+
+    async def _store_proofs(self, proofs):
+        try:
+            async with self.db.connect() as conn:
+                for proof in proofs:
+                    await store_proof(proof, db=self.db, conn=conn)
+        except Exception as e:
+            logger.error(f"Could not store proofs in database: {e}")
+            logger.error(proofs)
+            raise e
+
+    async def invalidate(
+        self, proofs: List[Proof], check_spendable=False
+    ) -> List[Proof]:
+        """Invalidates all unspendable tokens supplied in proofs.
+
+        Args:
+            proofs (List[Proof]): Which proofs to delete
+            check_spendable (bool, optional): Asks the mint to check whether proofs are already spent before deleting them. Defaults to False.
+
+        Returns:
+            List[Proof]: List of proofs that are still spendable.
+        """
+        invalidated_proofs: List[Proof] = []
+        if check_spendable:
+            # checks proofs in batches
+            for _proofs in [
+                proofs[i : i + settings.proofs_batch_size]
+                for i in range(0, len(proofs), settings.proofs_batch_size)
+            ]:
+                proof_states = await self.check_proof_state(proofs)
+                for i, state in enumerate(proof_states.states):
+                    if state.spent:
+                        invalidated_proofs.append(proofs[i])
+        else:
+            invalidated_proofs = proofs
+
+        if invalidated_proofs:
+            logger.trace(
+                f"Invalidating {len(invalidated_proofs)} proofs worth"
+                f" {self.unit.str(sum_proofs(invalidated_proofs))}."
+            )
+
+        for p in invalidated_proofs:
+            try:
+                # mark proof as spent
+                await invalidate_proof(p, db=self.db)
+            except Exception as e:
+                logger.error(f"DB error while invalidating proof: {e}")
+
+        invalidate_secrets = [p.secret for p in invalidated_proofs]
+        self.proofs = list(
+            filter(lambda p: p.secret not in invalidate_secrets, self.proofs)
+        )
+        return [p for p in proofs if p not in invalidated_proofs]
+
+    # ---------- TRANSACTION HELPERS ----------
+
+    async def select_to_send(
+        self,
+        proofs: List[Proof],
+        amount: int,
+        *,
+        set_reserved: bool = False,
+        offline: bool = False,
+        include_fees: bool = False,
+    ) -> Tuple[List[Proof], int]:
+        """
+        Selects proofs such that a desired `amount` can be sent. If the offline coin selection is unsuccessful,
+        and `offline` is set to False (default), we split the available proofs with the mint to get the desired `amount`.
+
+        If `set_reserved` is set to True, the proofs are marked as reserved so they aren't used in other transactions.
+
+        If `include_fees` is set to True, the selection includes the swap fees to receive the selected proofs.
+
+        Args:
+            proofs (List[Proof]): Proofs to split
+            amount (int): Amount to split to
+            set_reserved (bool, optional): If set, the proofs are marked as reserved. Defaults to False.
+            offline (bool, optional): If set, the coin selection is done offline. Defaults to False.
+            include_fees (bool, optional): If set, the fees for spending the proofs later are included in the
+                amount to be selected. Defaults to False.
+
+        Returns:
+            List[Proof]: Proofs to send
+            int: Fees for the transaction
+        """
+        # select proofs that are not reserved and are in the active keysets of the mint
+        proofs = self.active_proofs(proofs)
+        if sum_proofs(proofs) < amount:
+            raise Exception("balance too low.")
+
+        # coin selection for potentially offline sending
+        send_proofs = self.coinselect(proofs, amount, include_fees=include_fees)
+        fees = self.get_fees_for_proofs(send_proofs)
+        logger.trace(
+            f"select_to_send: selected: {self.unit.str(sum_proofs(send_proofs))} (+ {self.unit.str(fees)} fees) – wanted: {self.unit.str(amount)}"
+        )
+        # offline coin selection unsuccessful, we need to swap proofs before we can send
+        if not send_proofs or sum_proofs(send_proofs) > amount + fees:
+            if not offline:
+                logger.debug("Offline coin selection unsuccessful. Splitting proofs.")
+                # we set the proofs as reserved later
+                _, send_proofs = await self.swap_to_send(
+                    proofs,
+                    amount,
+                    set_reserved=False,
+                    include_fees=include_fees,
+                )
+            else:
+                raise Exception(
+                    "Could not select proofs in offline mode. Available amounts:"
+                    + amount_summary(proofs, self.unit)
+                )
+        if set_reserved:
+            await self.set_reserved(send_proofs, reserved=True)
+        return send_proofs, fees
+
+    async def swap_to_send(
+        self,
+        proofs: List[Proof],
+        amount: int,
+        *,
+        secret_lock: Optional[Secret] = None,
+        set_reserved: bool = False,
+        include_fees: bool = False,
+        dlc_data: Optional[Tuple[str, int]] = None,
+    ) -> Tuple[List[Proof], List[Proof]]:
+        """
+        Swaps a set of proofs with the mint to get a set that sums up to a desired amount that can be sent. The remaining
+        proofs are returned to be kept. All newly created proofs will be stored in the database but if `set_reserved` is set
+        to True, the proofs to be sent (which sum up to `amount`) will be marked as reserved so they aren't used in other
+        transactions.
+
+        Args:
+            proofs (List[Proof]): Proofs to split
+            amount (int): Amount to split to
+            secret_lock (Optional[str], optional): If set, a custom secret is used to lock new outputs. Defaults to None.
+            set_reserved (bool, optional): If set, the proofs are marked as reserved. Should be set to False if a payment attempt
+                is made with the split that could fail (like a Lightning payment). Should be set to True if the token to be sent is
+                displayed to the user to be then sent to someone else. Defaults to False.
+            include_fees (bool, optional): If set, the fees for spending the send_proofs later are included in the amount to be selected. Defaults to True.
+            dlc_data(Tuple[str, int], optional): Specify DLC root hash and funding threshold. If set, the proofs will be locked to
+                the specified DLC root hash
+
+        Returns:
+            Tuple[List[Proof], List[Proof]]: Tuple of proofs to keep and proofs to send
+        """
+        # select proofs that are not reserved and are in the active keysets of the mint
+        proofs = self.active_proofs(proofs)
+        if sum_proofs(proofs) < amount:
+            raise Exception("balance too low.")
+
+        # coin selection for swapping, needs to include fees
+        swap_proofs = self.coinselect(proofs, amount, include_fees=True)
+
+        # Extra rule: add proofs from inactive keysets to swap_proofs to get rid of them
+        swap_proofs += [
+            p
+            for p in proofs
+            if not self.keysets[p.id].active and not p.reserved and p not in swap_proofs
+        ]
+
+        fees = self.get_fees_for_proofs(swap_proofs)
+        logger.debug(
+            f"Amount to send: {self.unit.str(amount)} (+ {self.unit.str(fees)} fees)"
+        )
+        keep_proofs, send_proofs = await self.split(
+            swap_proofs, amount, secret_lock, include_fees=include_fees
+        , dlc_data=dlc_data)
+        if set_reserved:
+            await self.set_reserved(send_proofs, reserved=True)
+        return keep_proofs, send_proofs
+
+    # ---------- BALANCE CHECKS ----------
+
+    @property
+    def balance(self):
+        return sum_proofs(self.proofs)
+
+    @property
+    def available_balance(self):
+        return sum_proofs([p for p in self.proofs if not p.reserved])
+
+    @property
+    def proof_amounts(self):
+        """Returns a sorted list of amounts of all proofs"""
+        return [p.amount for p in sorted(self.proofs, key=lambda p: p.amount)]
+
+    def active_proofs(self, proofs: List[Proof]):
+        """Returns a list of proofs that
+        - have an id that is in the current `self.keysets` which have the unit in `self.unit`
+        - are not reserved
+        """
+
+        def is_active_proof(p: Proof) -> bool:
+            return (
+                p.id in self.keysets
+                and self.keysets[p.id].unit == self.unit
+                and not p.reserved
+            )
+
+        return [p for p in proofs if is_active_proof(p)]
+
+    def balance_per_keyset(self) -> Dict[str, Dict[str, Union[int, str]]]:
+        ret: Dict[str, Dict[str, Union[int, str]]] = {
+            key: {
+                "balance": sum_proofs(proofs),
+                "available": sum_proofs([p for p in proofs if not p.reserved]),
+            }
+            for key, proofs in self._get_proofs_per_keyset(self.proofs).items()
+        }
+        for key in ret.keys():
+            if key in self.keysets:
+                ret[key]["unit"] = self.keysets[key].unit.name
+        return ret
+
+    def balance_per_unit(self) -> Dict[Unit, Dict[str, Union[int, str]]]:
+        ret: Dict[Unit, Dict[str, Union[int, str]]] = {
+            unit: {
+                "balance": sum_proofs(proofs),
+                "available": sum_proofs([p for p in proofs if not p.reserved]),
+            }
+            for unit, proofs in self._get_proofs_per_unit(self.proofs).items()
+        }
+        return ret
+
+    async def balance_per_minturl(
+        self, unit: Optional[Unit] = None
+    ) -> Dict[str, Dict[str, Union[int, str]]]:
+        balances = await self._get_proofs_per_minturl(self.proofs, unit=unit)
+        balances_return: Dict[str, Dict[str, Union[int, str]]] = {
+            key: {
+                "balance": sum_proofs(proofs),
+                "available": sum_proofs([p for p in proofs if not p.reserved]),
+            }
+            for key, proofs in balances.items()
+        }
+        for key in balances_return.keys():
+            if unit:
+                balances_return[key]["unit"] = unit.name
+        return dict(sorted(balances_return.items(), key=lambda item: item[0]))  # type: ignore
+
+    # ---------- RESTORE WALLET ----------
+
+    async def restore_tokens_for_keyset(
+        self, keyset_id: str, to: int = 2, batch: int = 25
+    ) -> None:
+        """
+        Restores tokens for a given keyset_id.
+
+        Args:
+            keyset_id (str): The keyset_id to restore tokens for.
+            to (int, optional): The number of consecutive empty responses to stop restoring. Defaults to 2.
+            batch (int, optional): The number of proofs to restore in one batch. Defaults to 25.
+        """
+        empty_batches = 0
+        # we get the current secret counter and restore from there on
+        spendable_proofs = []
+        counter_before = await bump_secret_derivation(
+            db=self.db, keyset_id=keyset_id, by=0
+        )
+        if counter_before != 0:
+            print("Keyset has already been used. Restoring from its last state.")
+        i = counter_before
+        last_restore_count = 0
+        while empty_batches < to:
+            print(f"Restoring counter {i} to {i + batch} for keyset {keyset_id} ...")
+            (
+                next_restored_output_index,
+                restored_proofs,
+            ) = await self.restore_promises_from_to(keyset_id, i, i + batch - 1)
+            last_restore_count += next_restored_output_index
+            i += batch
+            if len(restored_proofs) == 0:
+                empty_batches += 1
+                continue
+            spendable_proofs = await self.invalidate(
+                restored_proofs, check_spendable=True
+            )
+            if len(spendable_proofs):
+                print(
+                    f"Restored {sum_proofs(spendable_proofs)} sat for keyset {keyset_id}."
+                )
+            else:
+                logger.debug(
+                    f"None of the {len(restored_proofs)} restored proofs are spendable."
+                )
+
+        # restore the secret counter to its previous value for the last round
+        revert_counter_by = i - last_restore_count
+        logger.debug(f"Reverting secret counter by {revert_counter_by}")
+        before = await bump_secret_derivation(
+            db=self.db,
+            keyset_id=keyset_id,
+            by=-revert_counter_by,
+        )
+        logger.debug(
+            f"Secret counter reverted from {before} to {before - revert_counter_by}"
+        )
+        if last_restore_count == 0:
+            print(f"No tokens restored for keyset {keyset_id}.")
+            return
+
+    async def restore_wallet_from_mnemonic(
+        self, mnemonic: Optional[str], to: int = 2, batch: int = 25
+    ) -> None:
+        """
+        Restores the wallet from a mnemonic.
+
+        Args:
+            mnemonic (Optional[str]): The mnemonic to restore the wallet from. If None, the mnemonic is loaded from the db.
+            to (int, optional): The number of consecutive empty responses to stop restoring. Defaults to 2.
+            batch (int, optional): The number of proofs to restore in one batch. Defaults to 25.
+        """
+        await self._init_private_key(mnemonic)
+        await self.load_mint(force_old_keysets=False)
+        print("Restoring tokens...")
+        for keyset_id in self.keysets.keys():
+            await self.restore_tokens_for_keyset(keyset_id, to, batch)
+
+    async def restore_promises_from_to(
+        self, keyset_id: str, from_counter: int, to_counter: int
+    ) -> Tuple[int, List[Proof]]:
+        """Restores promises from a given range of counters. This is for restoring a wallet from a mnemonic.
+
+        Args:
+            from_counter (int): Counter for the secret derivation to start from
+            to_counter (int): Counter for the secret derivation to end at
+
+        Returns:
+            Tuple[int, List[Proof]]: Index of the last restored output and list of restored proofs
+        """
+        # we regenerate the secrets and rs for the given range
+        secrets, rs, derivation_paths = await self.generate_secrets_from_to(
+            from_counter, to_counter, keyset_id=keyset_id
+        )
+        # we don't know the amount but luckily the mint will tell us so we use a dummy amount here
+        amounts_dummy = [1] * len(secrets)
+        # we generate outputs from deterministic secrets and rs
+        regenerated_outputs, _ = self._construct_outputs(
+            amounts_dummy, secrets, rs, keyset_id=keyset_id
+        )
+        # we ask the mint to reissue the promises
+        next_restored_output_index, proofs = await self.restore_promises(
+            outputs=regenerated_outputs,
+            secrets=secrets,
+            rs=rs,
+            derivation_paths=derivation_paths,
+        )
+
+        await set_secret_derivation(
+            db=self.db, keyset_id=keyset_id, counter=to_counter + 1
+        )
+        return next_restored_output_index, proofs
+
+    async def restore_promises(
+        self,
+        outputs: List[BlindedMessage],
+        secrets: List[str],
+        rs: List[PrivateKey],
+        derivation_paths: List[str],
+    ) -> Tuple[int, List[Proof]]:
+        """Restores proofs from a list of outputs, secrets, rs and derivation paths.
+
+        Args:
+            outputs (List[BlindedMessage]): Outputs for which we request promises
+            secrets (List[str]): Secrets generated for the outputs
+            rs (List[PrivateKey]): Random blinding factors generated for the outputs
+            derivation_paths (List[str]): Derivation paths used for the secrets necessary to unblind the promises
+
+        Returns:
+            Tuple[int, List[Proof]]: Index of the last restored output and list of restored proofs
+        """
+        # restored_outputs is there so we can match the promises to the secrets and rs
+        restored_outputs, restored_promises = await super().restore_promises(outputs)
+        # determine the index in `outputs` of the last restored output from restored_outputs[-1].B_
+        if not restored_outputs:
+            next_restored_output_index = 0
+        else:
+            next_restored_output_index = (
+                next(
+                    (
+                        idx
+                        for idx, val in enumerate(outputs)
+                        if val.B_ == restored_outputs[-1].B_
+                    ),
+                    0,
+                )
+                + 1
+            )
+        logger.trace(f"Last restored output index: {next_restored_output_index}")
+        # now we need to filter out the secrets and rs that had a match
+        matching_indices = [
+            idx
+            for idx, val in enumerate(outputs)
+            if val.B_ in [o.B_ for o in restored_outputs]
+        ]
+        secrets = [secrets[i] for i in matching_indices]
+        rs = [rs[i] for i in matching_indices]
+        logger.debug(
+            f"Restored {len(restored_promises)} promises. Constructing proofs."
+        )
+        # now we can construct the proofs with the secrets and rs
+        proofs = await self._construct_proofs(
+            restored_promises, secrets, rs, derivation_paths
+        )
+        logger.debug(f"Restored {len(restored_promises)} promises")
+        return next_restored_output_index, proofs