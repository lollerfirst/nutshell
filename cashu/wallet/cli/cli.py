#!/usr/bin/env python

import asyncio
import getpass
import json
import os
import time
from datetime import datetime, timezone
from functools import wraps
from itertools import groupby, islice
from operator import itemgetter
from os import listdir
from os.path import isdir, join
from typing import Optional, Union

import bolt11
import click
from click import Context
from loguru import logger

from ...core.base import (
    MeltQuote,
    MeltQuoteState,
    Method,
    MintQuote,
    MintQuoteState,
    TokenV4,
    Unit,
)
from ...core.helpers import sum_proofs
from ...core.json_rpc.base import JSONRPCNotficationParams
from ...core.logging import configure_logger
from ...core.models import PostMintQuoteResponse
from ...core.settings import settings
from ...nostr.client.client import NostrClient
from ...tor.tor import TorProxy
from ...wallet.crud import (
    get_bolt11_melt_quotes,
    get_bolt11_mint_quote,
    get_bolt11_mint_quotes,
    get_reserved_proofs,
    get_seed_and_mnemonic,
)
from ...wallet.wallet import Wallet as Wallet
from ..auth.auth import WalletAuth
from ..cli.cli_helpers import (
    get_mint_wallet,
    get_unit_wallet,
    print_balance,
    print_mint_balances,
    receive_all_pending,
    verify_mint,
)
from ..helpers import (
    check_payment_preimage,
    deserialize_token_from_string,
    init_wallet,
    list_mints,
    receive,
    send,
)
from ..nostr import receive_nostr, send_nostr
from ..subscriptions import SubscriptionManager


class NaturalOrderGroup(click.Group):
    """For listing commands in help in order of definition"""

    def list_commands(self, ctx):
        return self.commands.keys()


# https://github.com/pallets/click/issues/85#issuecomment-503464628
def coro(f):
    @wraps(f)
    def wrapper(*args, **kwargs):
        return asyncio.run(f(*args, **kwargs))

    return wrapper


def init_auth_wallet(func):
    """Decorator to pass auth_db and auth_keyset_id to the Wallet object."""

    @wraps(func)
    async def wrapper(*args, **kwargs):
        ctx = args[0]  # Assuming the first argument is 'ctx'
        wallet: Wallet = ctx.obj["WALLET"]
        db_location = wallet.db.db_location

        auth_wallet = await WalletAuth.with_db(
            url=ctx.obj["HOST"],
            db=db_location,
        )

        requires_auth = await auth_wallet.init_auth_wallet(wallet.mint_info)

        if not requires_auth:
            logger.debug("Mint does not require clear auth.")
            return await func(*args, **kwargs)

        # Pass auth_db and auth_keyset_id to the wallet object
        wallet.auth_db = auth_wallet.db
        wallet.auth_keyset_id = auth_wallet.keyset_id
        # pass the mint_info so the wallet doesn't need to re-fetch it
        wallet.mint_info = auth_wallet.mint_info

        # Pass the auth_wallet to context
        args[0].obj["AUTH_WALLET"] = auth_wallet

        # Proceed to the original function
        ret = await func(*args, **kwargs)

        if settings.debug:
            await auth_wallet.load_proofs(reload=True)
            logger.debug(f"Auth balance: {auth_wallet.available_balance}")

        return ret

    return wrapper


@click.group(cls=NaturalOrderGroup)
@click.option(
    "--host",
    "-h",
    default=None,
    help=f"Mint URL (default: {settings.mint_url}).",
)
@click.option(
    "--wallet",
    "-w",
    "walletname",
    default=settings.wallet_name,
    help=f"Wallet name (default: {settings.wallet_name}).",
)
@click.option(
    "--unit",
    "-u",
    "unit",
    default=None,
    help=f"Wallet unit (default: {settings.wallet_unit}).",
)
@click.option(
    "--tests",
    "-t",
    is_flag=True,
    default=False,
    help="Run in test mode (don't ask for CLI inputs)",
)
@click.pass_context
@coro
async def cli(ctx: Context, host: str, walletname: str, unit: str, tests: bool):
    if settings.debug:
        configure_logger()
    if settings.tor and not TorProxy().check_platform():
        error_str = (
            "Your settings say TOR=true but the built-in Tor bundle is not supported on"
            " your system. You have two options: Either install Tor manually and set"
            " TOR=FALSE and SOCKS_HOST=localhost and SOCKS_PORT=9050 in your Cashu"
            " config (recommended). Or turn off Tor by setting TOR=false (not"
            " recommended). Cashu will not work until you edit your config file"
            " accordingly."
        )
        error_str += "\n\n"
        if settings.env_file:
            error_str += f"Edit your Cashu config file here: {settings.env_file}"
            env_path = settings.env_file
        else:
            error_str += (
                "Create a new Cashu config file here:"
                f" {os.path.join(settings.cashu_dir, '.env')}"
            )
            env_path = os.path.join(settings.cashu_dir, ".env")
        error_str += (
            '\n\nYou can turn off Tor with this command: echo "TOR=FALSE" >>'
            f" {env_path}"
        )
        raise Exception(error_str)

    ctx.ensure_object(dict)
    ctx.obj["HOST"] = host or settings.mint_url
    ctx.obj["UNIT"] = unit or settings.wallet_unit
    unit = ctx.obj["UNIT"]
    ctx.obj["WALLET_NAME"] = walletname
    settings.wallet_name = walletname

    db_path = os.path.join(settings.cashu_dir, walletname)
    # if the command is "restore" we don't want to ask the user for a mnemonic
    # otherwise it will create a mnemonic and store it in the database
    if ctx.invoked_subcommand == "restore":
        wallet = await Wallet.with_db(
            ctx.obj["HOST"], db_path, name=walletname, skip_db_read=True, unit=unit
        )
    else:
        # # we need to run the migrations before we load the wallet for the first time
        # # otherwise the wallet will not be able to generate a new private key and store it
        wallet = await Wallet.with_db(
            ctx.obj["HOST"], db_path, name=walletname, skip_db_read=True, unit=unit
        )
        # now with the migrations done, we can load the wallet and generate a new mnemonic if needed
        wallet = await Wallet.with_db(
            ctx.obj["HOST"], db_path, name=walletname, unit=unit
        )

    # if we have never seen this mint before, we load its information
    if not wallet.mint_info:
        await wallet.load_mint()

    assert wallet, "Wallet not found."
    ctx.obj["WALLET"] = wallet

    # only if a command is one of a subset that needs to specify a mint host
    # if a mint host is already specified as an argument `host`, use it
    if ctx.invoked_subcommand not in ["send", "invoice", "pay"] or host:
        return
    # ------ MULTIUNIT ------- : Select a unit
    ctx.obj["WALLET"] = await get_unit_wallet(ctx)
    # ------ MULTIMINT ------- : Select a wallet
    # else: we ask the user to select one
    ctx.obj["WALLET"] = await get_mint_wallet(
        ctx
    )  # select a specific wallet by CLI input
    await init_wallet(ctx.obj["WALLET"], load_proofs=False)


@cli.command("pay", help="Pay Lightning invoice.")
@click.argument("invoice", type=str)
@click.argument(
    "amount",
    type=int,
    required=False,
)
@click.option(
    "--yes", "-y", default=False, is_flag=True, help="Skip confirmation.", type=bool
)
@click.pass_context
@coro
@init_auth_wallet
async def pay(
    ctx: Context, invoice: str, amount: Optional[int] = None, yes: bool = False
):
    wallet: Wallet = ctx.obj["WALLET"]
    await wallet.load_mint()
    await print_balance(ctx)
    payment_hash = bolt11.decode(invoice).payment_hash
<<<<<<< HEAD
    quote = await wallet.melt_quote(invoice, amount * 1000 if amount else None)
=======
    # we assume `amount` to be in sats
    amount_mpp_msat = amount * 1000 if amount else None
    quote = await wallet.melt_quote(invoice, amount_mpp_msat)
>>>>>>> 48823d67
    logger.debug(f"Quote: {quote}")
    total_amount = quote.amount + quote.fee_reserve
    # estimate ecash fee for the coinselected proofs
    ecash_fees = wallet.coinselect_fee(wallet.proofs, total_amount)
    if not yes:
        potential = (
            f" ({wallet.unit.str(total_amount + ecash_fees)} with potential fees)"
            if quote.fee_reserve or ecash_fees
            else ""
        )
        message = f"Pay {wallet.unit.str(quote.amount)}{potential}?"
        click.confirm(
            message,
            abort=True,
            default=True,
        )

    if wallet.available_balance < total_amount + ecash_fees:
        print(" Error: Balance too low.")
        return
    assert total_amount > 0, "amount is not positive"
    # we need to include fees so we can use the proofs for melting the `total_amount`
    send_proofs, _ = await wallet.select_to_send(
        wallet.proofs, total_amount, include_fees=True, set_reserved=False
    )
    print("Paying Lightning invoice ...", end="", flush=True)
    assert total_amount > 0, "amount is not positive"
    logger.debug(
        f"Total amount: {total_amount} available balance: {wallet.available_balance}"
    )
    if wallet.available_balance < total_amount:
        print(" Error: Balance too low.")
        return

    try:
        melt_response = await wallet.melt(
            send_proofs, invoice, quote.fee_reserve, quote.quote
        )
    except Exception as e:
        print(f" Error paying invoice: {e}")
        return
    if (
        melt_response.state
        and MintQuoteState(melt_response.state) == MintQuoteState.paid
    ):
        print(" Invoice paid.", end="", flush=True)
        if (
            melt_response.payment_preimage
            and melt_response.payment_preimage != "0" * 64
        ):
            if not check_payment_preimage(payment_hash, melt_response.payment_preimage):
                print(" Error: Invalid preimage!", end="", flush=True)
            print(f" (Preimage: {melt_response.payment_preimage}).")
        else:
            print(" Mint did not provide a preimage.")
    elif MintQuoteState(melt_response.state) == MintQuoteState.pending:
        print(" Invoice pending.")
    elif MintQuoteState(melt_response.state) == MintQuoteState.unpaid:
        print(" Invoice unpaid.")
    else:
        print(" Error paying invoice.")

    await print_balance(ctx)


@cli.command("invoice", help="Create Lighting invoice.")
@click.argument("amount", type=float)
@click.option("memo", "-m", default="", help="Memo for the invoice.", type=str)
@click.option("--id", default="", help="Id of the paid invoice.", type=str)
@click.option(
    "--split",
    "-s",
    default=None,
    help="Split minted tokens with a specific amount.",
    type=int,
)
@click.option(
    "--no-check",
    "-n",
    default=False,
    is_flag=True,
    help="Do not check if invoice is paid.",
    type=bool,
)
@click.pass_context
@coro
@init_auth_wallet
async def invoice(
    ctx: Context,
    amount: float,
    memo: str,
    id: str,
    split: int,
    no_check: bool,
):
    wallet: Wallet = ctx.obj["WALLET"]
    await wallet.load_mint()
    await print_balance(ctx)
    amount = int(amount * 100) if wallet.unit in [Unit.usd, Unit.eur] else int(amount)
    print(f"Requesting invoice for {wallet.unit.str(amount)}.")
    # in case the user wants a specific split, we create a list of amounts
    optional_split = None
    if split:
        assert amount % split == 0, "split must be divisor or amount"
        assert amount >= split, "split must smaller or equal amount"
        n_splits = amount // split
        optional_split = [split] * n_splits
        logger.debug(
            f"Requesting split with {n_splits} * {wallet.unit.str(split)} tokens."
        )

    paid = False
    invoice_nonlocal: Union[None, MintQuote] = None
    subscription_nonlocal: Union[None, SubscriptionManager] = None

    def mint_invoice_callback(msg: JSONRPCNotficationParams):
        nonlocal \
            ctx, \
            wallet, \
            amount, \
            optional_split, \
            paid, \
            invoice_nonlocal, \
            subscription_nonlocal
        logger.trace(f"Received callback: {msg}")
        if paid:
            return
        try:
            ws_quote_resp = PostMintQuoteResponse.parse_obj(msg.payload)
        except Exception:
            return
        logger.debug(
            f"Received callback for quote: {ws_quote_resp.quote}: state {ws_quote_resp.state}"
        )
        # we need to sleep to give the callback map some time to be populated
        time.sleep(0.1)
        if (
            (ws_quote_resp.state == MintQuoteState.paid.value)
            and ws_quote_resp.request == mint_quote.request
            and msg.subId in subscription.callback_map.keys()
        ):
            try:
                asyncio.run(
                    wallet.mint(
                        int(amount),
                        split=optional_split,
                        quote_id=mint_quote.quote,
                    )
                )
                # set paid so we won't react to any more callbacks
                paid = True
            except Exception as e:
                print(f"Error during mint: {e}")
                return
        else:
            logger.debug("Quote not paid yet.")
            return

    # user requests an invoice
    if amount and not id:
        mint_supports_websockets = wallet.mint_info.supports_websocket_mint_quote(
            Method["bolt11"], wallet.unit
        )
        if mint_supports_websockets and not no_check:
            mint_quote, subscription = await wallet.request_mint_with_callback(
                amount, callback=mint_invoice_callback, memo=memo
            )
            invoice_nonlocal, subscription_nonlocal = mint_quote, subscription
        else:
            mint_quote = await wallet.request_mint(amount, memo=memo)
        if mint_quote.request:
            print("")
            print(f"Pay invoice to mint {wallet.unit.str(amount)}:")
            print("")
            print(f"Invoice: {mint_quote.request}")
            print("")
            print(
                "You can use this command to check the invoice: cashu invoice"
                f" {amount} --id {mint_quote.quote}"
            )
            if no_check:
                return
            print("")
            print(
                "Checking invoice ...",
                end="",
                flush=True,
            )
        if mint_supports_websockets:
            while not paid:
                await asyncio.sleep(0.1)

        # we still check manually every 10 seconds
        check_until = time.time() + 5 * 60  # check for five minutes
        while time.time() < check_until and not paid:
            await asyncio.sleep(5)
            try:
                mint_quote = await wallet.get_mint_quote(mint_quote.quote)
                if mint_quote.state == MintQuoteState.paid:
                    await wallet.mint(
                        amount,
                        split=optional_split,
                        quote_id=mint_quote.quote,
                    )
                    paid = True
                else:
                    print(".", end="", flush=True)
            except Exception as e:
                # TODO: user error codes!
                if "not paid" in str(e):
                    print(".", end="", flush=True)
                    continue
                else:
                    print(f"Error: {e}")
        if not paid:
            print("\n")
            print(
                "Invoice is not paid yet, stopping check. Use the command above to"
                " recheck after the invoice has been paid."
            )

    # user paid invoice before and wants to check the quote id
    elif amount and id:
        quote = await get_bolt11_mint_quote(wallet.db, quote=id)
        if not quote:
            raise Exception("Quote not found")
        await wallet.mint(
            amount,
            split=optional_split,
            quote_id=quote.quote,
        )

    # close open subscriptions so we can exit
    try:
        subscription.close()
    except Exception:
        pass
    print(" Invoice paid.")

    print("")
    await print_balance(ctx)
    return


@cli.command("swap", help="Swap funds between mints.")
@click.pass_context
@coro
@init_auth_wallet
async def swap(ctx: Context):
    print("Select the mint to swap from:")
    outgoing_wallet: Wallet = await get_mint_wallet(ctx, force_select=True)

    print("Select the mint to swap to:")
    incoming_wallet: Wallet = await get_mint_wallet(ctx, force_select=True)

    await incoming_wallet.load_mint()
    await outgoing_wallet.load_mint()

    if incoming_wallet.url == outgoing_wallet.url:
        raise Exception("mints for swap have to be different")

    amount = int(input(f"Enter amount to swap in {incoming_wallet.unit.name}: "))
    assert amount > 0, "amount is not positive"

    # request invoice from incoming mint
    mint_quote = await incoming_wallet.request_mint(amount)

    # pay invoice from outgoing mint
    melt_quote = await outgoing_wallet.melt_quote(mint_quote.request)
    total_amount = melt_quote.amount + melt_quote.fee_reserve
    if outgoing_wallet.available_balance < total_amount:
        raise Exception("balance too low")
    send_proofs, fees = await outgoing_wallet.select_to_send(
        outgoing_wallet.proofs, total_amount, set_reserved=True
    )
    await outgoing_wallet.melt(
        send_proofs,
        mint_quote.request,
        melt_quote.fee_reserve,
        melt_quote.quote,
    )

    # mint token in incoming mint
    await incoming_wallet.mint(amount, quote_id=mint_quote.quote)

    await incoming_wallet.load_proofs(reload=True)
    await print_mint_balances(incoming_wallet, show_mints=True)


@cli.command("balance", help="Balance.")
@click.option(
    "--verbose",
    "-v",
    default=False,
    is_flag=True,
    help="Show pending tokens as well.",
    type=bool,
)
@click.pass_context
@coro
async def balance(ctx: Context, verbose):
    wallet: Wallet = ctx.obj["WALLET"]
    if verbose:
        wallet = await wallet.with_db(
            url=wallet.url,
            db=wallet.db.db_location,
            name=wallet.name,
            skip_db_read=False,
            unit=wallet.unit.name,
            load_all_keysets=True,
        )

    unit_balances = wallet.balance_per_unit()
    await wallet.load_proofs(reload=True)

    if len(unit_balances) > 1 and not ctx.obj["UNIT"]:
        print(f"You have balances in {len(unit_balances)} units:")
        print("")
        for i, (k, v) in enumerate(unit_balances.items()):
            unit = k
            print(f"Unit {i+1} ({unit}) – Balance: {unit.str(int(v['available']))}")
        print("")
    if verbose:
        # show balances per keyset
        keyset_balances = wallet.balance_per_keyset()
        if len(keyset_balances):
            print(f"You have balances in {len(keyset_balances)} keysets:")
            print("")
            for k, v in keyset_balances.items():  # type: ignore
                unit = Unit[str(v["unit"])]
                print(
                    f"Keyset: {k} - Balance: {unit.str(int(v['available']))} (pending:"
                    f" {unit.str(int(v['balance'])-int(v['available']))})"
                )
            print("")

    await print_mint_balances(wallet)

    if verbose:
        print(
            f"Balance: {wallet.available_balance} (pending:"
            f" {wallet.balance-wallet.available_balance}) in"
            f" {len([p for p in wallet.proofs if not p.reserved])} tokens"
        )
    else:
        print(f"Balance: {wallet.available_balance}")


@cli.command("send", help="Send tokens.")
@click.argument("amount", type=float)
@click.option(
    "--memo",
    "-m",
    default=None,
    help="Memo for the token.",
    type=str,
)
@click.option(
    "--nostr",
    "-n",
    default=None,
    help="Send to nostr pubkey.",
    type=str,
)
@click.option("--lock", "-l", default=None, help="Lock tokens (P2PK).", type=str)
@click.option(
    "--dleq",
    "-d",
    default=False,
    is_flag=True,
    help="Send with DLEQ proof.",
    type=bool,
)
@click.option(
    "--legacy",
    "-l",
    default=False,
    is_flag=True,
    help="Print legacy TokenV3 format.",
    type=bool,
)
@click.option(
    "--verbose",
    "-v",
    default=False,
    is_flag=True,
    help="Show more information.",
    type=bool,
)
@click.option(
    "--yes", "-y", default=False, is_flag=True, help="Skip confirmation.", type=bool
)
@click.option(
    "--offline",
    "-o",
    default=False,
    is_flag=True,
    help="Force offline send.",
    type=bool,
)
@click.option(
    "--include-fees",
    "-f",
    default=False,
    is_flag=True,
    help="Include fees for receiving token.",
    type=bool,
)
@click.option(
    "--force-swap",
    "-s",
    default=False,
    is_flag=True,
    help="Force swap token.",
    type=bool,
)
@click.pass_context
@coro
@init_auth_wallet
async def send_command(
    ctx: Context,
    amount: int,
    memo: str,
    nostr: str,
    lock: str,
    dleq: bool,
    legacy: bool,
    verbose: bool,
    yes: bool,
    offline: bool,
    include_fees: bool,
    force_swap: bool,
):
    wallet: Wallet = ctx.obj["WALLET"]
    amount = int(amount * 100) if wallet.unit in [Unit.usd, Unit.eur] else int(amount)
    if not nostr:
        await send(
            wallet,
            amount=amount,
            lock=lock,
            legacy=legacy,
            offline=offline,
            include_dleq=dleq,
            include_fees=include_fees,
            memo=memo,
            force_swap=force_swap,
        )
    else:
        await send_nostr(wallet, amount=amount, pubkey=nostr, verbose=verbose, yes=yes)
    await print_balance(ctx)


@cli.command("receive", help="Receive tokens.")
@click.argument("token", type=str, default="")
@click.option(
    "--nostr",
    "-n",
    default=False,
    is_flag=True,
    help="Receive tokens via nostr.receive",
)
@click.option(
    "--all", "-a", default=False, is_flag=True, help="Receive all pending tokens."
)
@click.pass_context
@coro
@init_auth_wallet
async def receive_cli(
    ctx: Context,
    token: str,
    nostr: bool,
    all: bool,
):
    wallet: Wallet = ctx.obj["WALLET"]
    # receive a specific token
    if token:
        token_obj = deserialize_token_from_string(token)
        # verify that we trust the mint in this tokens
        # ask the user if they want to trust the new mint
        mint_url = token_obj.mint
        mint_wallet = await Wallet.with_db(
            mint_url,
            os.path.join(settings.cashu_dir, wallet.name),
            unit=token_obj.unit,
            auth_db=wallet.auth_db.db_location if wallet.auth_db else None,
            auth_keyset_id=wallet.auth_keyset_id,
        )
        await verify_mint(mint_wallet, mint_url)
        receive_wallet = await receive(mint_wallet, token_obj)
        ctx.obj["WALLET"] = receive_wallet
    # receive tokens via nostr
    elif nostr:
        await receive_nostr(wallet)
        # exit on keypress
        input("Enter any text to exit.")
        print("Exiting.")
        os._exit(0)
    # receive all pending outgoing tokens back to the wallet
    elif all:
        await receive_all_pending(ctx, wallet)
    else:
        print("Error: enter token or use either flag --nostr or --all.")
        return
    await print_balance(ctx)


@cli.command("decode", help="Decode a cashu token and print in JSON format.")
@click.option(
    "--no-dleq", default=False, is_flag=True, help="Do not include DLEQ proofs."
)
@click.option(
    "--indent",
    "-i",
    default=2,
    is_flag=False,
    help="Number of spaces to indent JSON with.",
)
@click.argument("token", type=str, default="")
def decode_to_json(token: str, no_dleq: bool, indent: int):
    include_dleq = not no_dleq
    if token:
        token_obj = deserialize_token_from_string(token)
        token_json = json.dumps(
            token_obj.serialize_to_dict(include_dleq),
            default=lambda obj: obj.hex() if isinstance(obj, bytes) else obj,
            indent=indent,
        )
        print(token_json)
    else:
        print("Error: enter a token")


@cli.command("burn", help="Burn spent tokens.")
@click.argument("token", required=False, type=str)
@click.option("--all", "-a", default=False, is_flag=True, help="Burn all spent tokens.")
@click.option(
    "--delete",
    "-d",
    default=None,
    help="Forcefully delete pending token by send ID if mint is unavailable.",
)
@click.option(
    "--force", "-f", default=False, is_flag=True, help="Force check on all tokens."
)
@click.pass_context
@coro
async def burn(ctx: Context, token: str, all: bool, force: bool, delete: str):
    wallet: Wallet = ctx.obj["WALLET"]
    await wallet.load_proofs()
    if not delete:
        await wallet.load_mint()
    if not (all or token or force or delete) or (token and all):
        print(
            "Error: enter a token or use --all to burn all pending tokens, --force to"
            " check all tokens or --delete with send ID to force-delete pending token"
            " from list if mint is unavailable."
        )
        return
    if all:
        # check only those who are flagged as reserved
        proofs = await get_reserved_proofs(wallet.db)
    elif force:
        # check all proofs in db
        proofs = wallet.proofs
    elif delete:
        reserved_proofs = await get_reserved_proofs(wallet.db)
        proofs = [proof for proof in reserved_proofs if proof["send_id"] == delete]
    else:
        # check only the specified ones
        tokenObj = deserialize_token_from_string(token)
        proofs = tokenObj.proofs

    if delete:
        await wallet.invalidate(proofs)
    else:
        await wallet.invalidate(proofs, check_spendable=True)
    await print_balance(ctx)


@cli.command("pending", help="Show pending tokens.")
@click.option(
    "--legacy",
    "-l",
    default=False,
    is_flag=True,
    help="Print legacy token without mint information.",
    type=bool,
)
@click.option(
    "--number", "-n", default=None, help="Show only n pending tokens.", type=int
)
@click.option(
    "--offset",
    default=0,
    help="Show pending tokens only starting from offset.",
    type=int,
)
@click.pass_context
@coro
async def pending(ctx: Context, legacy, number: int, offset: int):
    wallet: Wallet = ctx.obj["WALLET"]
    wallet = await Wallet.with_db(
        url=wallet.url,
        db=wallet.db.db_location,
        name=wallet.name,
        skip_db_read=False,
        unit=wallet.unit.name,
        load_all_keysets=True,
    )
    reserved_proofs = await get_reserved_proofs(wallet.db)
    if len(reserved_proofs):
        print("--------------------------\n")
        sorted_proofs = sorted(reserved_proofs, key=itemgetter("send_id"), reverse=True)  # type: ignore
        if number:
            number += offset
        for i, (key, value) in islice(
            enumerate(
                groupby(
                    sorted_proofs,
                    key=itemgetter("send_id"),  # type: ignore
                )
            ),
            offset,
            number,
        ):
            grouped_proofs = list(value)
            # TODO: we can't return DLEQ because we don't store it
            token = await wallet.serialize_proofs(grouped_proofs, include_dleq=False)
            token_obj = deserialize_token_from_string(token)
            mint = token_obj.mint
            # token_hidden_secret = await wallet.serialize_proofs(grouped_proofs)
            assert grouped_proofs[0].time_reserved
            reserved_date = datetime.fromtimestamp(
                int(grouped_proofs[0].time_reserved), timezone.utc
            ).strftime("%Y-%m-%d %H:%M:%S")
            print(
                f"#{i} Amount:"
                f" {Unit[token_obj.unit].str(sum_proofs(grouped_proofs))} Time:"
                f" {reserved_date} ID: {key}  Mint: {mint}\n"
            )
            print(f"{token}\n")

            if legacy:
                token_legacy = await wallet.serialize_proofs(
                    grouped_proofs,
                    legacy=True,
                )
                print(f"Legacy token: {token_legacy}\n")
            print("--------------------------\n")
        print("To remove all pending tokens that are already spent use: cashu burn -a")
        print("To remove a specific pending token use: cashu burn <token>")
        print("To receive all pending tokens use: cashu receive -a")


@cli.command("lock", help="Generate receiving lock.")
@click.pass_context
@coro
async def lock(ctx: Context):
    wallet: Wallet = ctx.obj["WALLET"]

    pubkey = await wallet.create_p2pk_pubkey()
    lock_str = f"P2PK:{pubkey}"
    print("---- Pay to public key (P2PK) ----\n")

    print("Use a lock to receive tokens that only you can unlock.")
    print("")
    print(f"Public receiving lock: {lock_str}")
    print("")
    print(
        f"Anyone can send tokens to this lock:\n\ncashu send <amount> --lock {lock_str}"
    )
    print("")
    print("Only you can receive tokens from this lock: cashu receive <token>")


@cli.command("locks", help="Show unused receiving locks.")
@click.pass_context
@coro
async def locks(ctx: Context):
    wallet: Wallet = ctx.obj["WALLET"]
    # P2PK lock
    pubkey = await wallet.create_p2pk_pubkey()
    lock_str = f"P2PK:{pubkey}"
    print("---- Pay to public key (P2PK) lock ----\n")
    print(f"Lock: {lock_str}")
    print("")
    return True


@cli.command("invoices", help="List of all invoices.")
@click.option(
    "-op",
    "--only-paid",
    "paid",
    default=False,
    is_flag=True,
    help="Show only paid invoices.",
    type=bool,
)
@click.option(
    "-ou",
    "--only-unpaid",
    "unpaid",
    default=False,
    is_flag=True,
    help="Show only unpaid invoices.",
    type=bool,
)
@click.option(
    "-p",
    "--pending",
    "pending",
    default=False,
    is_flag=True,
    help="Show all pending invoices",
    type=bool,
)
@click.option(
    "--mint",
    "-m",
    is_flag=True,
    default=False,
    help="Try to mint pending invoices",
)
@click.pass_context
@coro
async def invoices(ctx: Context, paid: bool, unpaid: bool, pending: bool, mint: bool):
    wallet: Wallet = ctx.obj["WALLET"]

    if paid and unpaid:
        print("You should only choose one option: either --only-paid or --only-unpaid")
        return

    if mint:
        await wallet.load_mint()

    melt_state: MeltQuoteState | None = None
    mint_state: MintQuoteState | None = None
    if unpaid:
        melt_state = MeltQuoteState.unpaid
        mint_state = MintQuoteState.unpaid
    elif paid:
        melt_state = MeltQuoteState.paid
        mint_state = MintQuoteState.paid

    melt_quotes = await get_bolt11_melt_quotes(
        db=wallet.db,
        state=melt_state,
    )

    mint_quotes = await get_bolt11_mint_quotes(
        db=wallet.db,
        state=mint_state,
    )

    if len(melt_quotes) == 0 and len(mint_quotes) == 0:
        print("No invoices found.")
        return

    async def _try_to_mint_pending_invoice(
        amount: int, quote_id: str
    ) -> Optional[MintQuote]:
        try:
            proofs = await wallet.mint(amount, quote_id)
            print(f"Received {wallet.unit.str(sum_proofs(proofs))}")
            return await get_bolt11_mint_quote(db=wallet.db, quote=quote_id)
        except Exception as e:
            logger.error(f"Could not mint pending invoice: {e}")
            return None

    def _print_quote_info(
        quote: MintQuote | MeltQuote | None, counter: int | None = None
    ):
        print("\n--------------------------\n")
        if counter:
            print(f"#{counter}", end=" ")
        if isinstance(quote, MintQuote):
            print("Mint quote (incoming invoice)")
        elif isinstance(quote, MeltQuote):
            print("Melt quote (outgoing invoice)")
        else:
            return
        print(f"Amount: {abs(quote.amount)}")
        print(f"Mint: {quote.mint}")
        print(f"ID: {quote.quote}")
        print(f"State: {quote.state}")

        if isinstance(quote, MeltQuote):
            if quote.payment_preimage:
                print(f"Preimage: {quote.payment_preimage}")
        if quote.created_time:
            d = datetime.fromtimestamp(
                int(float(quote.created_time)), timezone.utc
            ).strftime("%Y-%m-%d %H:%M:%S")
            print(f"Created at: {d}")
        if quote.paid_time:
            d = datetime.fromtimestamp(
                (int(float(quote.paid_time))), timezone.utc
            ).strftime("%Y-%m-%d %H:%M:%S")
            print(f"Paid at: {d}")
        print(f"\nPayment request: {quote.request}")

    invoices_printed_count = 0
    for melt_quote in melt_quotes:
        _print_quote_info(melt_quote, invoices_printed_count + 1)
        invoices_printed_count += 1

    for mint_quote in mint_quotes:
        if mint_quote.state == MintQuoteState.unpaid and mint:
            # Tries to mint pending invoice
            mint_quote_pay = await _try_to_mint_pending_invoice(
                mint_quote.amount, mint_quote.quote
            )
            # If minting was successful, we don't need to print this invoice
            if mint_quote_pay:
                continue
        _print_quote_info(mint_quote, invoices_printed_count + 1)
        invoices_printed_count += 1

    if invoices_printed_count == 0:
        print("No invoices found.")
    else:
        print("\n--------------------------\n")


@cli.command("wallets", help="List of all available wallets.")
@click.pass_context
@coro
async def wallets(ctx: Context):
    # list all directories
    wallets = [
        d for d in listdir(settings.cashu_dir) if isdir(join(settings.cashu_dir, d))
    ]
    try:
        wallets.remove("mint")
    except ValueError:
        pass
    for w in wallets:
        wallet = Wallet(ctx.obj["HOST"], os.path.join(settings.cashu_dir, w))
        try:
            await wallet.load_proofs(reload=True, all_keysets=True)
            if wallet.proofs and len(wallet.proofs):
                active_wallet = False
                if w == ctx.obj["WALLET_NAME"]:
                    active_wallet = True
                print(
                    f"Wallet: {w}\tBalance:"
                    f" {wallet.unit.str(sum_proofs(wallet.proofs))}"
                    " (available: "
                    f"{wallet.unit.str(sum_proofs([p for p in wallet.proofs if not p.reserved]))}){' *' if active_wallet else ''}"
                )
        except Exception:
            pass


@cli.command("info", help="Information about Cashu wallet.")
@click.option("--mint", default=False, is_flag=True, help="Fetch mint information.")
@click.option("--mnemonic", default=False, is_flag=True, help="Show your mnemonic.")
@click.option("--reload", default=False, is_flag=True, help="Reload mint info.")
@click.pass_context
@coro
async def info(ctx: Context, mint: bool, mnemonic: bool, reload: bool):
    wallet: Wallet = ctx.obj["WALLET"]
    await wallet.load_keysets_from_db(unit=None)

    print(f"Version: {settings.version}")
    print(f"Wallet: {ctx.obj['WALLET_NAME']}")
    if settings.debug:
        print(f"Debug: {settings.debug}")
    print(f"Cashu dir: {settings.cashu_dir}")
    mint_list = await list_mints(wallet)
    print("Mints:")
    for mint_url in mint_list:
        print(f"    - URL: {mint_url}")
        keysets_strs = [
            f"ID: {k.id}  unit: {k.unit.name}  active: {str(bool(k.active)) + ' ' if k.active else str(bool(k.active))}  fee (ppk): {k.input_fee_ppk}"
            for k in wallet.keysets.values()
        ]
        if keysets_strs:
            print("        - Keysets:")
            for k in keysets_strs:
                print(f"            - {k}")
        if mint:
            wallet.url = mint_url
            try:
                mint_info_obj = await wallet.load_mint_info(reload)
                if not mint_info_obj:
                    print("        - Mint information not available.")
                    continue
                mint_info = mint_info_obj.dict()
                if mint_info:
                    print(f"        - Mint name: {mint_info['name']}")
                    if mint_info.get("description"):
                        print(f"        - Description: {mint_info['description']}")
                    if mint_info.get("description_long"):
                        print(
                            f"        - Long description: {mint_info['description_long']}"
                        )
                    if mint_info.get("contact") and mint_info.get("contact") != [
                        ["", ""]
                    ]:
                        print(f"        - Contact: {mint_info['contact']}")
                    if mint_info.get("version"):
                        print(f"        - Version: {mint_info['version']}")
                    if mint_info.get("motd"):
                        print(f"        - Message of the day: {mint_info['motd']}")
                    if mint_info.get("time"):
                        print(f"        - Server time: {mint_info['time']}")
                    if mint_info.get("nuts"):
                        nuts_str = ", ".join(
                            [f"NUT-{k}" for k in mint_info["nuts"].keys()]
                        )
                        print(f"        - Supported NUTS: {nuts_str}")
                        print("")
            except Exception as e:
                print("")
                print(f"Error fetching mint information for {mint_url}: {e}")

    if mnemonic:
        assert wallet.mnemonic
        print(f"Mnemonic:\n - {wallet.mnemonic}")
    if settings.env_file:
        print("Settings:")
        print(f"    - File: {settings.env_file}")
    if settings.tor:
        print(f"Tor enabled: {settings.tor}")
    if settings.nostr_private_key:
        try:
            client = NostrClient(private_key=settings.nostr_private_key, connect=False)
            print("Nostr:")
            print(f"    - Public key: {client.public_key.bech32()}")
            print(f"    - Relays: {', '.join(settings.nostr_relays)}")
        except Exception:
            print("Nostr: Error. Invalid key.")
    if settings.socks_proxy:
        print(f"Socks proxy: {settings.socks_proxy}")
    if settings.http_proxy:
        print(f"HTTP proxy: {settings.http_proxy}")
    return


@cli.command("restore", help="Restore backups.")
@click.option(
    "--batch",
    "-b",
    default=25,
    help="Batch size. Specifies how many proofs are restored in one batch.",
    type=int,
)
@click.option(
    "--to",
    "-t",
    default=2,
    help="Number of empty batches to complete the restore process.",
    type=int,
)
@click.pass_context
@coro
@init_auth_wallet
async def restore(ctx: Context, to: int, batch: int):
    wallet: Wallet = ctx.obj["WALLET"]
    # check if there is already a mnemonic in the database
    ret = await get_seed_and_mnemonic(wallet.db)
    if ret:
        print(
            "Wallet already has a mnemonic. You can't restore an already initialized"
            " wallet."
        )
        print("To restore a wallet, please delete the wallet directory and try again.")
        print("")
        print(
            "The wallet directory is:"
            f" {os.path.join(settings.cashu_dir, ctx.obj['WALLET_NAME'])}"
        )
        return
    # ask the user for a mnemonic but allow also no input
    print("Please enter your mnemonic to restore your balance.")
    mnemonic = input(
        "Enter mnemonic: ",
    )
    if not mnemonic:
        print("No mnemonic entered. Exiting.")
        return

    await wallet.restore_wallet_from_mnemonic(mnemonic, to=to, batch=batch)
    await wallet.load_proofs()
    await print_balance(ctx)


@cli.command("selfpay", help="Refresh tokens.")
# @click.option("--all", default=False, is_flag=True, help="Execute on all available mints.")
@click.pass_context
@coro
@init_auth_wallet
async def selfpay(ctx: Context, all: bool = False):
    wallet = await get_mint_wallet(ctx, force_select=True)
    await wallet.load_mint()

    # get balance on this mint
    mint_balance_dict = await wallet.balance_per_minturl()
    mint_balance = int(mint_balance_dict[wallet.url]["available"])
    # send balance once to mark as reserved
    await wallet.select_to_send(
        wallet.proofs, mint_balance, set_reserved=True, include_fees=False
    )
    # load all reserved proofs (including the one we just sent)
    reserved_proofs = await get_reserved_proofs(wallet.db)
    if not len(reserved_proofs):
        print("No balance on this mint.")
        return

    token = await wallet.serialize_proofs(reserved_proofs)
    print(f"Selfpay token for mint {wallet.url}:")
    print("")
    print(token)
    token_obj = TokenV4.deserialize(token)
    await receive(wallet, token_obj)


@cli.command("auth", help="Authenticate with mint.")
@click.option("--mint", "-m", default=False, is_flag=True, help="Mint new auth tokens.")
@click.option(
    "--force", "-f", default=False, is_flag=True, help="Force authentication."
)
@click.option(
    "--password",
    "-p",
    default=False,
    is_flag=True,
    help="Use username and password for authentication.",
)
@click.pass_context
@coro
async def auth(ctx: Context, mint: bool, force: bool, password: bool):
    # auth_wallet: WalletAuth = ctx.obj["AUTH_WALLET"]
    wallet: Wallet = ctx.obj["WALLET"]
    username = None
    password_str = None
    if password:
        username = input("Enter username: ")
        password_str = getpass.getpass("Enter password: ")
    auth_wallet = await WalletAuth.with_db(
        url=ctx.obj["HOST"],
        db=wallet.db.db_location,
        username=username,
        password=password_str,
    )

    requires_auth = await auth_wallet.init_auth_wallet(
        wallet.mint_info, mint_auth_proofs=False, force_auth=force
    )
    if not requires_auth:
        print("Mint does not require authentication.")
        return

    if mint:
        new_proofs = await auth_wallet.mint_blind_auth()
        print(f"Minted {auth_wallet.unit.str(sum_proofs(new_proofs))} auth tokens.")

    print(f"Auth balance: {auth_wallet.available_balance}")<|MERGE_RESOLUTION|>--- conflicted
+++ resolved
@@ -244,13 +244,9 @@
     await wallet.load_mint()
     await print_balance(ctx)
     payment_hash = bolt11.decode(invoice).payment_hash
-<<<<<<< HEAD
-    quote = await wallet.melt_quote(invoice, amount * 1000 if amount else None)
-=======
     # we assume `amount` to be in sats
     amount_mpp_msat = amount * 1000 if amount else None
     quote = await wallet.melt_quote(invoice, amount_mpp_msat)
->>>>>>> 48823d67
     logger.debug(f"Quote: {quote}")
     total_amount = quote.amount + quote.fee_reserve
     # estimate ecash fee for the coinselected proofs
