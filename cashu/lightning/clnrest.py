import asyncio
import json
import os
import random
from typing import AsyncGenerator, Dict, Optional

import httpx
from bolt11 import (
    Bolt11Exception,
    decode,
)
from loguru import logger

from ..core.base import Amount, MeltQuote, Unit
from ..core.errors import IncorrectRequestAmountError
from ..core.helpers import fee_reserve
from ..core.models import PostMeltQuoteRequest
from ..core.settings import settings
from .base import (
    InvoiceResponse,
    LightningBackend,
    PaymentQuoteResponse,
    PaymentResponse,
    PaymentResult,
    PaymentStatus,
    StatusResponse,
    Unsupported,
)

# https://docs.corelightning.org/reference/lightning-pay
PAYMENT_RESULT_MAP = {
    "complete": PaymentResult.SETTLED,
    "pending": PaymentResult.PENDING,
    "failed": PaymentResult.FAILED,
}

# https://docs.corelightning.org/reference/lightning-listinvoices
INVOICE_RESULT_MAP = {
    "paid": PaymentResult.SETTLED,
    "unpaid": PaymentResult.PENDING,
    "expired": PaymentResult.FAILED,
}


class CLNRestWallet(LightningBackend):
    supported_units = {Unit.sat, Unit.msat}
    unit = Unit.sat
    supports_mpp = settings.mint_clnrest_enable_mpp
    supports_amountless: bool = True
    supports_incoming_payment_stream: bool = True
    supports_description: bool = True

    def __init__(self, unit: Unit = Unit.sat, **kwargs):
        self.assert_unit_supported(unit)
        self.unit = unit
        rune_settings = settings.mint_clnrest_rune
        if not rune_settings:
            raise Exception("missing rune for clnrest")
        # load from file or use as is
        if os.path.exists(rune_settings):
            with open(rune_settings) as f:
                rune = f.read()
            rune = rune.strip()
        else:
            rune = rune_settings
        self.rune = rune

        url = settings.mint_clnrest_url
        if not url:
            raise Exception("missing url for clnrest")
        if not rune:
            raise Exception("missing rune for clnrest")

        self.url = url[:-1] if url.endswith("/") else url
        self.url = (
            f"https://{self.url}" if not self.url.startswith("http") else self.url
        )
        self.auth = {
            "rune": self.rune,
            "accept": "application/json",
        }

        self.cert = settings.mint_clnrest_cert or False
        self.client = httpx.AsyncClient(
            base_url=self.url, verify=self.cert, headers=self.auth
        )
        self.last_pay_index = 0

    async def cleanup(self):
        try:
            await self.client.aclose()
        except RuntimeError as e:
            logger.warning(f"Error closing wallet connection: {e}")

    async def status(self) -> StatusResponse:
        r = await self.client.post("/v1/listfunds", timeout=5)
        r.raise_for_status()
        if r.is_error or "message" in r.json():
            try:
                data = r.json()
                error_message = data["message"]
            except Exception:
                error_message = r.text
            return StatusResponse(
                error_message=(
                    f"Failed to connect to {self.url}, got: '{error_message}...'"
                ),
                balance=0,
            )

        data = r.json()
        if len(data) == 0:
            return StatusResponse(error_message="no data", balance=0)
        balance_msat = int(sum([c["our_amount_msat"] for c in data["channels"]]))
        return StatusResponse(balance=balance_msat)

    async def create_invoice(
        self,
        amount: Amount,
        memo: Optional[str] = None,
        description_hash: Optional[bytes] = None,
        unhashed_description: Optional[bytes] = None,
        **kwargs,
    ) -> InvoiceResponse:
        self.assert_unit_supported(amount.unit)
        label = f"lbl{random.random()}"
        data: Dict = {
            "amount_msat": amount.to(Unit.msat, round="up").amount,
            "description": memo,
            "label": label,
        }
        if description_hash and not unhashed_description:
            raise Unsupported(
                "'description_hash' unsupported by CLNRestWallet, "
                "provide 'unhashed_description'"
            )

        if unhashed_description:
            data["description"] = unhashed_description.decode("utf-8")

        if kwargs.get("expiry"):
            data["expiry"] = kwargs["expiry"]

        if kwargs.get("preimage"):
            data["preimage"] = kwargs["preimage"]

        r = await self.client.post(
            "/v1/invoice",
            data=data,
        )

        if r.is_error or "message" in r.json():
            try:
                data = r.json()
                error_message = data["message"]
            except Exception:
                error_message = r.text

            return InvoiceResponse(
                ok=False,
                error_message=error_message,
            )

        data = r.json()
        assert "payment_hash" in data
        assert "bolt11" in data
        return InvoiceResponse(
            ok=True,
            checking_id=data["payment_hash"],
            payment_request=data["bolt11"],
        )

    async def pay_invoice(
        self, quote: MeltQuote, fee_limit_msat: int
    ) -> PaymentResponse:
        try:
            invoice = decode(quote.request)
        except Bolt11Exception as exc:
            return PaymentResponse(
                result=PaymentResult.FAILED,
                error_message=str(exc),
            )

        if not invoice.amount_msat or invoice.amount_msat <= 0:
            error_message = "0 amount invoices are not allowed"
            return PaymentResponse(
                result=PaymentResult.FAILED,
                error_message=error_message,
            )

        quote_amount_msat = Amount(Unit[quote.unit], quote.amount).to(Unit.msat).amount
        fee_limit_percent = fee_limit_msat / quote_amount_msat * 100
        post_data = {
            "bolt11": quote.request,
            "maxfeepercent": f"{fee_limit_percent:.11}",
            "exemptfee": 0,  # so fee_limit_percent is applied even on payments
            # with fee < 5000 millisatoshi (which is default value of exemptfee)
        }

        # Handle Multi-Mint payout where we must only pay part of the invoice amount
        logger.trace(f"{quote_amount_msat = }, {invoice.amount_msat = }")
        if quote_amount_msat != invoice.amount_msat:
            logger.trace("Detected Multi-Nut payment")
            if self.supports_mpp:
                post_data["partial_msat"] = quote_amount_msat
            else:
                error_message = "mint does not support MPP"
                logger.error(error_message)
                return PaymentResponse(
                    result=PaymentResult.FAILED, error_message=error_message
                )
        r = await self.client.post("/v1/pay", data=post_data, timeout=None)

        if r.is_error or "message" in r.json():
            try:
                data = r.json()
                error_message = str(data["message"])
            except Exception:
                error_message = r.text
            return PaymentResponse(
                result=PaymentResult.FAILED, error_message=error_message
            )

        data = r.json()

        checking_id = data["payment_hash"]
        preimage = data["payment_preimage"]
        fee_msat = data["amount_sent_msat"] - data["amount_msat"]

        return PaymentResponse(
            result=PAYMENT_RESULT_MAP[data["status"]],
            checking_id=checking_id,
            fee=Amount(unit=Unit.msat, amount=fee_msat) if fee_msat else None,
            preimage=preimage,
        )

    async def get_invoice_status(self, checking_id: str) -> PaymentStatus:
        r = await self.client.post(
            "/v1/listinvoices",
            data={"payment_hash": checking_id},
        )
        try:
            r.raise_for_status()
            data = r.json()

            if r.is_error or "message" in data or data.get("invoices") is None:
                raise Exception("error in cln response")
            return PaymentStatus(
                result=INVOICE_RESULT_MAP[data["invoices"][0]["status"]],
            )
        except Exception as e:
            logger.error(f"Error getting invoice status: {e}")
            return PaymentStatus(result=PaymentResult.UNKNOWN, error_message=str(e))

    async def get_payment_status(self, checking_id: str) -> PaymentStatus:
        r = await self.client.post(
            "/v1/listpays",
            data={"payment_hash": checking_id},
        )
        r.raise_for_status()
        data = r.json()

        if not data.get("pays"):
            # payment not found
            logger.error(f"payment not found: {data.get('pays')}")
            return PaymentStatus(
                result=PaymentResult.UNKNOWN, error_message="payment not found"
            )

        if r.is_error or "message" in data:
            message = data.get("message") or data
            raise Exception(f"error in clnrest response: {message}")

        pay = data["pays"][0]

        fee_msat, preimage = None, None
        if PAYMENT_RESULT_MAP[pay["status"]] == PaymentResult.SETTLED:
            fee_msat = -int(pay["amount_sent_msat"]) - int(pay["amount_msat"])
            preimage = pay["preimage"]

        return PaymentStatus(
            result=PAYMENT_RESULT_MAP[pay["status"]],
            fee=Amount(unit=Unit.msat, amount=fee_msat) if fee_msat else None,
            preimage=preimage,
        )

    async def paid_invoices_stream(self) -> AsyncGenerator[str, None]:
        # call listinvoices to determine the last pay_index
        r = await self.client.post("/v1/listinvoices")
        r.raise_for_status()
        data = r.json()
        if r.is_error or "message" in data:
            raise Exception("error in cln response")
        self.last_pay_index = data["invoices"][-1]["pay_index"]
        while True:
            try:
                url = "/v1/waitanyinvoice"
                async with self.client.stream(
                    "POST",
                    url,
                    data={
                        "lastpay_index": self.last_pay_index,
                    },
                    timeout=None,
                ) as r:
                    async for line in r.aiter_lines():
                        inv = json.loads(line)
                        if "code" in inv and "message" in inv:
                            logger.error("Error in paid_invoices_stream:", inv)
                            raise Exception(inv["message"])
                        try:
                            paid = inv["status"] == "paid"
                            self.last_pay_index = inv["pay_index"]
                            if not paid:
                                continue
                        except Exception as e:
                            logger.error(f"Error in paid_invoices_stream: {e}")
                            continue
                        logger.trace(f"paid invoice: {inv}")
                        payment_hash = inv.get("payment_hash")
                        if payment_hash:
                            yield payment_hash

            except Exception as exc:
                logger.debug(
                    f"lost connection to clnrest invoices stream: '{exc}', "
                    "reconnecting..."
                )
                await asyncio.sleep(0.02)

    async def get_payment_quote(
        self, melt_quote: PostMeltQuoteRequest
    ) -> PaymentQuoteResponse:

        invoice_obj = decode(melt_quote.request)
<<<<<<< HEAD

        # Detect and handle amountless request
        amount_msat = 0
        if melt_quote.options and melt_quote.options.amountless:
            # Check that the user isn't doing something cheeky
            if (invoice_obj.amount_msat
                and melt_quote.options.amountless.amount_msat != invoice_obj.amount_msat
            ):
                raise IncorrectRequestAmountError()
            amount_msat = melt_quote.options.amountless.amount_msat     # type: ignore
        elif invoice_obj.amount_msat:
            amount_msat = int(invoice_obj.amount_msat)
        else:
            raise Exception("request has no amount and is not specified as amountless")

        if melt_quote.is_mpp:
            amount_msat = (
                Amount(Unit[melt_quote.unit], melt_quote.mpp_amount)
                .to(Unit.msat)
                .amount
            )

=======
        assert invoice_obj.amount_msat, "invoice has no amount."
        assert invoice_obj.amount_msat > 0, "invoice has 0 amount."
        amount_msat =  melt_quote.mpp_amount if melt_quote.is_mpp else (
            invoice_obj.amount_msat
        )
>>>>>>> 72ac3540
        fees_msat = fee_reserve(amount_msat)
        fees = Amount(unit=Unit.msat, amount=fees_msat)
        amount = Amount(unit=Unit.msat, amount=amount_msat)
        return PaymentQuoteResponse(
            checking_id=invoice_obj.payment_hash,
            fee=fees.to(self.unit, round="up"),
            amount=amount.to(self.unit, round="up"),
        )<|MERGE_RESOLUTION|>--- conflicted
+++ resolved
@@ -333,7 +333,6 @@
     ) -> PaymentQuoteResponse:
 
         invoice_obj = decode(melt_quote.request)
-<<<<<<< HEAD
 
         # Detect and handle amountless request
         amount_msat = 0
@@ -350,19 +349,8 @@
             raise Exception("request has no amount and is not specified as amountless")
 
         if melt_quote.is_mpp:
-            amount_msat = (
-                Amount(Unit[melt_quote.unit], melt_quote.mpp_amount)
-                .to(Unit.msat)
-                .amount
-            )
-
-=======
-        assert invoice_obj.amount_msat, "invoice has no amount."
-        assert invoice_obj.amount_msat > 0, "invoice has 0 amount."
-        amount_msat =  melt_quote.mpp_amount if melt_quote.is_mpp else (
-            invoice_obj.amount_msat
-        )
->>>>>>> 72ac3540
+            amount_msat = melt_quote.mpp_amount
+
         fees_msat = fee_reserve(amount_msat)
         fees = Amount(unit=Unit.msat, amount=fees_msat)
         amount = Amount(unit=Unit.msat, amount=amount_msat)
