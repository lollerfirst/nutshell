import asyncio
import codecs
import hashlib
import os
from typing import AsyncGenerator, Optional

import bolt11
import grpc
from bolt11 import (
    TagChar,
)
from grpc.aio import AioRpcError
from loguru import logger

import cashu.lightning.lnd_grpc.protos.lightning_pb2 as lnrpc
import cashu.lightning.lnd_grpc.protos.lightning_pb2_grpc as lightningstub
import cashu.lightning.lnd_grpc.protos.router_pb2 as routerrpc
import cashu.lightning.lnd_grpc.protos.router_pb2_grpc as routerstub
from cashu.core.base import Amount, MeltQuote, Unit
from cashu.core.helpers import fee_reserve
from cashu.core.settings import settings
from cashu.lightning.base import (
    InvoiceResponse,
    LightningBackend,
    PaymentQuoteResponse,
    PaymentResponse,
    PaymentStatus,
    PostMeltQuoteRequest,
    StatusResponse,
    PaymentResult,
)

# maps statuses to None, False, True:
# https://api.lightning.community/?python=#paymentpaymentstatus
PAYMENT_STATUSES = {
    lnrpc.Payment.PaymentStatus.UNKNOWN: None,
    lnrpc.Payment.PaymentStatus.IN_FLIGHT: None,
    lnrpc.Payment.PaymentStatus.INITIATED: None,
    lnrpc.Payment.PaymentStatus.SUCCEEDED: True,
    lnrpc.Payment.PaymentStatus.FAILED: False,
}
PAYMENT_RESULT_MAP = {
    lnrpc.Payment.PaymentStatus.UNKNOWN: PaymentResult.UNKNOWN,
    lnrpc.Payment.PaymentStatus.IN_FLIGHT: PaymentResult.PENDING,
    lnrpc.Payment.PaymentStatus.INITIATED: PaymentResult.PENDING,
    lnrpc.Payment.PaymentStatus.SUCCEEDED: PaymentResult.SETTLED,
    lnrpc.Payment.PaymentStatus.FAILED: PaymentResult.FAILED,
}
INVOICE_STATUSES = {
    lnrpc.Invoice.InvoiceState.OPEN: None,
    lnrpc.Invoice.InvoiceState.SETTLED: True,
    lnrpc.Invoice.InvoiceState.CANCELED: None,
    lnrpc.Invoice.InvoiceState.ACCEPTED: None,
}
INVOICE_RESULT_MAP = {
    lnrpc.Invoice.InvoiceState.OPEN: PaymentResult.PENDING,
    lnrpc.Invoice.InvoiceState.SETTLED: PaymentResult.SETTLED,
    lnrpc.Invoice.InvoiceState.CANCELED: PaymentResult.FAILED,
    lnrpc.Invoice.InvoiceState.ACCEPTED: PaymentResult.PENDING,
}


class LndRPCWallet(LightningBackend):
    supports_mpp = settings.mint_lnd_enable_mpp
    supports_incoming_payment_stream = True
    supported_units = set([Unit.sat, Unit.msat])
    supports_description: bool = True

    unit = Unit.sat

    def __init__(self, unit: Unit = Unit.sat, **kwargs):
        self.assert_unit_supported(unit)
        self.unit = unit
        cert_path = settings.mint_lnd_rpc_cert

        macaroon_path = settings.mint_lnd_rpc_macaroon

        if not settings.mint_lnd_rpc_endpoint:
            raise Exception("cannot initialize LndRPCWallet: no endpoint")

        self.endpoint = settings.mint_lnd_rpc_endpoint

        if not macaroon_path:
            raise Exception("cannot initialize LndRPCWallet: no macaroon")

        if not cert_path:
            raise Exception("no certificate for LndRPCWallet provided")

        self.macaroon = codecs.encode(open(macaroon_path, "rb").read(), "hex")

        def metadata_callback(context, callback):
            callback([("macaroon", self.macaroon)], None)

        auth_creds = grpc.metadata_call_credentials(metadata_callback)

        # create SSL credentials
        os.environ["GRPC_SSL_CIPHER_SUITES"] = "HIGH+ECDSA"
        cert = open(cert_path, "rb").read()
        ssl_creds = grpc.ssl_channel_credentials(cert)

        # combine macaroon and SSL credentials
        self.combined_creds = grpc.composite_channel_credentials(ssl_creds, auth_creds)

        if self.supports_mpp:
            logger.info("LndRPCWallet enabling MPP feature")

    async def status(self) -> StatusResponse:
        r = None
        try:
            async with grpc.aio.secure_channel(
                self.endpoint, self.combined_creds
            ) as channel:
                lnstub = lightningstub.LightningStub(channel)
                r = await lnstub.ChannelBalance(lnrpc.ChannelBalanceRequest())
        except AioRpcError as e:
            return StatusResponse(
                error_message=f"Error calling Lnd gRPC: {e}", balance=0
            )
        # NOTE: `balance` field is deprecated. Change this.
        return StatusResponse(error_message=None, balance=r.balance * 1000)

    async def create_invoice(
        self,
        amount: Amount,
        memo: Optional[str] = None,
        description_hash: Optional[bytes] = None,
        unhashed_description: Optional[bytes] = None,
        **kwargs,
    ) -> InvoiceResponse:
        self.assert_unit_supported(amount.unit)
        data = lnrpc.Invoice(
            value=amount.to(Unit.sat).amount,
            private=True,
            memo=memo or "",
        )
        if kwargs.get("expiry"):
            data.expiry = kwargs["expiry"]
        if description_hash:
            data.description_hash = description_hash
        elif unhashed_description:
            data.description_hash = hashlib.sha256(unhashed_description).digest()

        r = None
        try:
            async with grpc.aio.secure_channel(
                self.endpoint, self.combined_creds
            ) as channel:
                lnstub = lightningstub.LightningStub(channel)
                r = await lnstub.AddInvoice(data)
        except AioRpcError as e:
            logger.error(f"AddInvoice failed: {e}")
            return InvoiceResponse(
                ok=False,
                error_message=f"AddInvoice failed: {e}",
            )

        payment_request = r.payment_request
        payment_hash = r.r_hash.hex()
        checking_id = payment_hash

        return InvoiceResponse(
            ok=True,
            checking_id=checking_id,
            payment_request=payment_request,
            error_message=None,
        )

    async def pay_invoice(
        self, quote: MeltQuote, fee_limit_msat: int
    ) -> PaymentResponse:
        # if the amount of the melt quote is different from the request
        # call pay_partial_invoice instead
        invoice = bolt11.decode(quote.request)
        if invoice.amount_msat:
            amount_msat = int(invoice.amount_msat)
            if amount_msat != quote.amount * 1000 and self.supports_mpp:
                return await self.pay_partial_invoice(
                    quote, Amount(Unit.sat, quote.amount), fee_limit_msat
                )

        # set the fee limit for the payment
        feelimit = lnrpc.FeeLimit(fixed_msat=fee_limit_msat)
        r = None
        try:
            async with grpc.aio.secure_channel(
                self.endpoint, self.combined_creds
            ) as channel:
                lnstub = lightningstub.LightningStub(channel)
                r = await lnstub.SendPaymentSync(
                    lnrpc.SendRequest(
                        payment_request=quote.request,
                        fee_limit=feelimit,
                    )
                )
        except AioRpcError as e:
            error_message = f"SendPaymentSync failed: {e}"
            return PaymentResponse(
                result=PaymentResult.FAILED,
                ok=False,
                error_message=error_message,
            )

        if r.payment_error:
            return PaymentResponse(
                result=PaymentResult.FAILED,
                ok=False,
                error_message=r.payment_error,
            )

        checking_id = r.payment_hash.hex()
        fee_msat = r.payment_route.total_fees_msat
        preimage = r.payment_preimage.hex()
        return PaymentResponse(
            result=PaymentResult.PENDING,
            ok=True,
            checking_id=checking_id,
            fee=Amount(unit=Unit.msat, amount=fee_msat) if fee_msat else None,
            preimage=preimage,
            error_message=None,
        )

    async def pay_partial_invoice(
        self, quote: MeltQuote, amount: Amount, fee_limit_msat: int
    ) -> PaymentResponse:
        # set the fee limit for the payment
        feelimit = lnrpc.FeeLimit(fixed_msat=fee_limit_msat)
        invoice = bolt11.decode(quote.request)

        invoice_amount = invoice.amount_msat
        assert invoice_amount, "invoice has no amount."
        total_amount_msat = int(invoice_amount)

        payee = invoice.tags.get(TagChar.payee)
        assert payee
        pubkey = str(payee.data)

        payer_addr_tag = invoice.tags.get(bolt11.TagChar("s"))
        assert payer_addr_tag
        payer_addr = str(payer_addr_tag.data)

        # get the route
        r = None
        try:
            async with grpc.aio.secure_channel(
                self.endpoint, self.combined_creds
            ) as channel:
                lnstub = lightningstub.LightningStub(channel)
                router_stub = routerstub.RouterStub(channel)
                r = await lnstub.QueryRoutes(
                    lnrpc.QueryRoutesRequest(
                        pub_key=pubkey,
                        amt=amount.to(Unit.sat).amount,
                        fee_limit=feelimit,
                    )
                )
                """
                # We need to set the mpp_record for a partial payment
                mpp_record = lnrpc.MPPRecord(
                    payment_addr=bytes.fromhex(payer_addr),
                    total_amt_msat=total_amount_msat,
                )
                """
                # modify the mpp_record in the last hop
                route_nr = 0
                r.routes[route_nr].hops[-1].mpp_record.payment_addr = bytes.fromhex(  # type: ignore
                    payer_addr
                )
                r.routes[route_nr].hops[  # type: ignore
                    -1
                ].mpp_record.total_amt_msat = total_amount_msat

                # Send to route request
                r = await router_stub.SendToRouteV2(
                    routerrpc.SendToRouteRequest(
                        payment_hash=bytes.fromhex(invoice.payment_hash),
                        route=r.routes[route_nr],  # type: ignore
                    )
                )
        except AioRpcError as e:
            logger.error(f"QueryRoute or SendToRouteV2 failed: {e}")
            return PaymentResponse(
                result=PaymentResult.FAILED,
                ok=False,
                error_message=str(e),
            )

        if r.status == lnrpc.HTLCAttempt.HTLCStatus.FAILED:
            error_message = f"Sending to route failed with code {r.failure.code}"
            logger.error(error_message)
            return PaymentResponse(
                result=PaymentResult.FAILED,
                ok=False,
                error_message=error_message,
            )

        ok = None
        result = PaymentResult.UNKNOWN
        if r.status == lnrpc.HTLCAttempt.HTLCStatus.SUCCEEDED:
            ok = True
            result = PaymentResult.SETTLED
        elif r.status == lnrpc.HTLCAttempt.HTLCStatus.IN_FLIGHT:
            ok = True
            result = PaymentResult.PENDING
        else:
            ok = False
            result = PaymentResult.FAILED

        checking_id = invoice.payment_hash
        fee_msat = r.route.total_fees_msat
        preimage = r.preimage.hex()
        return PaymentResponse(
            result=result,
            ok=ok,
            checking_id=checking_id,
            fee=Amount(unit=Unit.msat, amount=fee_msat) if fee_msat else None,
            preimage=preimage,
            error_message=None,
        )

    async def get_invoice_status(self, checking_id: str) -> PaymentStatus:
        r = None
        try:
            async with grpc.aio.secure_channel(
                self.endpoint, self.combined_creds
            ) as channel:
                lnstub = lightningstub.LightningStub(channel)
                r = await lnstub.LookupInvoice(
                    lnrpc.PaymentHash(r_hash=bytes.fromhex(checking_id))
                )
        except AioRpcError as e:
            error_message = f"LookupInvoice failed: {e}"
            logger.error(error_message)
            return PaymentStatus(result=PaymentResult.UNKNOWN, paid=None)

<<<<<<< HEAD
        return PaymentStatus(
            result=INVOICE_RESULT_MAP[r.state],
            paid=INVOICE_STATUSES[r.state],
        )
    
=======
        return PaymentStatus(paid=INVOICE_STATUSES[r.state])

>>>>>>> 637e4ba8
    async def get_payment_status(self, checking_id: str) -> PaymentStatus:
        """
        This routine checks the payment status using routerpc.TrackPaymentV2.
        """
        # convert checking_id from hex to bytes and some LND magic
        try:
            checking_id_bytes = bytes.fromhex(checking_id)
        except ValueError:
            logger.error(f"Couldn't convert {checking_id = } to bytes")
            return PaymentStatus(result=PaymentResult.UNKNOWN, paid=None)

        request = routerrpc.TrackPaymentRequest(payment_hash=checking_id_bytes)

        try:
            async with grpc.aio.secure_channel(
                self.endpoint, self.combined_creds
            ) as channel:
                router_stub = routerstub.RouterStub(channel)
                async for payment in router_stub.TrackPaymentV2(request):
                    if payment is not None and payment.status:
                        return PaymentStatus(
                            result=PAYMENT_RESULT_MAP[payment.status],
                            paid=PAYMENT_STATUSES[payment.status],
                            fee=(
                                Amount(unit=Unit.msat, amount=payment.fee_msat)
                                if payment.fee_msat
                                else None
                            ),
                            preimage=payment.payment_preimage,
                        )
        except AioRpcError as e:
            error_message = f"TrackPaymentV2 failed: {e}"
            logger.error(error_message)

<<<<<<< HEAD
        return PaymentStatus(result=PaymentResult.UNKNOWN, paid=None)
    
=======
        return PaymentStatus(paid=None)

>>>>>>> 637e4ba8
    async def paid_invoices_stream(self) -> AsyncGenerator[str, None]:
        while True:
            try:
                async with grpc.aio.secure_channel(
                    self.endpoint, self.combined_creds
                ) as channel:
                    lnstub = lightningstub.LightningStub(channel)
                    async for invoice in lnstub.SubscribeInvoices(
                        lnrpc.InvoiceSubscription()
                    ):
                        if invoice.state != lnrpc.Invoice.InvoiceState.SETTLED:
                            continue
                        payment_hash = invoice.r_hash.hex()
                        yield payment_hash
            except AioRpcError as exc:
                logger.error(f"SubscribeInvoices failed: {exc}. Retrying in 1 sec...")
                await asyncio.sleep(1)

    async def get_payment_quote(
        self, melt_quote: PostMeltQuoteRequest
    ) -> PaymentQuoteResponse:
        # get amount from melt_quote or from bolt11
        amount = (
            Amount(Unit[melt_quote.unit], melt_quote.mpp_amount)
            if melt_quote.is_mpp
            else None
        )

        invoice_obj = bolt11.decode(melt_quote.request)
        assert invoice_obj.amount_msat, "invoice has no amount."

        if amount:
            amount_msat = amount.to(Unit.msat).amount
        else:
            amount_msat = int(invoice_obj.amount_msat)

        fees_msat = fee_reserve(amount_msat)
        fees = Amount(unit=Unit.msat, amount=fees_msat)

        amount = Amount(unit=Unit.msat, amount=amount_msat)

        return PaymentQuoteResponse(
            checking_id=invoice_obj.payment_hash,
            fee=fees.to(self.unit, round="up"),
            amount=amount.to(self.unit, round="up"),
        )<|MERGE_RESOLUTION|>--- conflicted
+++ resolved
@@ -59,7 +59,6 @@
     lnrpc.Invoice.InvoiceState.ACCEPTED: PaymentResult.PENDING,
 }
 
-
 class LndRPCWallet(LightningBackend):
     supports_mpp = settings.mint_lnd_enable_mpp
     supports_incoming_payment_stream = True
@@ -332,16 +331,11 @@
             logger.error(error_message)
             return PaymentStatus(result=PaymentResult.UNKNOWN, paid=None)
 
-<<<<<<< HEAD
         return PaymentStatus(
             result=INVOICE_RESULT_MAP[r.state],
             paid=INVOICE_STATUSES[r.state],
         )
     
-=======
-        return PaymentStatus(paid=INVOICE_STATUSES[r.state])
-
->>>>>>> 637e4ba8
     async def get_payment_status(self, checking_id: str) -> PaymentStatus:
         """
         This routine checks the payment status using routerpc.TrackPaymentV2.
@@ -376,13 +370,8 @@
             error_message = f"TrackPaymentV2 failed: {e}"
             logger.error(error_message)
 
-<<<<<<< HEAD
         return PaymentStatus(result=PaymentResult.UNKNOWN, paid=None)
     
-=======
-        return PaymentStatus(paid=None)
-
->>>>>>> 637e4ba8
     async def paid_invoices_stream(self) -> AsyncGenerator[str, None]:
         while True:
             try:
