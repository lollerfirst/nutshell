from typing import Any, Dict, List, Union

from ..core.base import Method
from ..core.mint_info import MintInfo
from ..core.models import (
    MeltMethodSetting,
    MintInfoContact,
    MintInfoProtectedEndpoint,
    MintMethodBolt11OptionSetting,
    MintMethodSetting,
)
from ..core.nuts.nuts import (
    BLIND_AUTH_NUT,
    CACHE_NUT,
    CLEAR_AUTH_NUT,
    DLEQ_NUT,
    FEE_RETURN_NUT,
    HTLC_NUT,
    MELT_NUT,
    MINT_NUT,
    MINT_QUOTE_SIGNATURE_NUT,
    MPP_NUT,
    P2PK_NUT,
    RESTORE_NUT,
    SCRIPT_NUT,
    STATE_NUT,
    WEBSOCKETS_NUT,
)
from ..core.settings import settings
from ..mint.protocols import SupportsBackends, SupportsPubkey
from ..mint.verification import get_mint_limits

_VERSION_PREFIX = "Nutshell"
_SUPPORTED = "supported"
_METHOD = "method"
_UNIT = "unit"
_BOLT11 = "bolt11"
_MPP = "mpp"
_COMMANDS = "commands"
_BOLT11_MINT_QUOTE = "bolt11_mint_quote"
_BOLT11_MELT_QUOTE = "bolt11_melt_quote"
_PROOF_STATE = "proof_state"
_PROTECTED_ENDPOINTS = "protected_endpoints"
_BAT_MAX_MINT = "bat_max_mint"
_OPENID_DISCOVERY = "openid_discovery"
_CLIENT_ID = "client_id"


class LedgerFeatures(SupportsBackends, SupportsPubkey):
    @property
    def mint_info(self) -> MintInfo:
        contact_info = [
            MintInfoContact(method=m, info=i)
            for m, i in settings.mint_info_contact
            if m and i
        ]
        return MintInfo(
            name=settings.mint_info_name,
            pubkey=self.pubkey.serialize().hex() if self.pubkey else None,
            version=f"{_VERSION_PREFIX}/{settings.version}",
            description=settings.mint_info_description,
            description_long=settings.mint_info_description_long,
            contact=contact_info,
            nuts=self.mint_features,
            icon_url=settings.mint_info_icon_url,
            urls=settings.mint_info_urls,
            tos_url=settings.mint_info_tos_url,
            motd=settings.mint_info_motd,
            time=None,
        )

    @property
    def mint_features(self) -> Dict[int, Union[List[Any], Dict[str, Any]]]:
        mint_features = self.create_mint_features()
        mint_features = self.add_supported_features(mint_features)
        mint_features = self.add_mpp_features(mint_features)
        mint_features = self.add_websocket_features(mint_features)
        mint_features = self.add_cache_features(mint_features)

        return mint_features

    def create_mint_features(self) -> Dict[int, Union[List[Any], Dict[str, Any]]]:
        (max_mint_map, max_melt_map, _) = get_mint_limits()
        mint_method_settings: List[MintMethodSetting] = []
        for method, unit_dict in self.backends.items():
            for unit in unit_dict.keys():
                mint_setting = MintMethodSetting(method=method.name, unit=unit.name)
                if max_mint_map[unit]:
                    mint_setting.max_amount = max_mint_map[unit].amount
                    mint_setting.min_amount = 0
<<<<<<< HEAD
                # --- DEPRECATED ---
                if settings.mint_max_peg_in:
                    mint_setting.max_amount = settings.mint_max_peg_in
                    mint_setting.min_amount = 0
                # --- END DEPRECATED ---
=======
                mint_setting.options = MintMethodBolt11OptionSetting(
                    description=unit_dict[unit].supports_description
                )
>>>>>>> 15ec97b9
                mint_method_settings.append(mint_setting)
        melt_method_settings: List[MeltMethodSetting] = []
        for method, unit_dict in self.backends.items():
            for unit in unit_dict.keys():
                melt_setting = MeltMethodSetting(method=method.name, unit=unit.name)
                if max_melt_map[unit]:
                    melt_setting.max_amount = max_melt_map[unit].amount
                    melt_setting.min_amount = 0
                # --- DEPRECATED ---
                if settings.mint_max_peg_out:
                    melt_setting.max_amount = settings.mint_max_peg_out
                    melt_setting.min_amount = 0
                # --- END DEPRECATED ---
                melt_method_settings.append(melt_setting)

        mint_features: Dict[int, Union[List[Any], Dict[str, Any]]] = {
            MINT_NUT: dict(
                methods=mint_method_settings,
                disabled=settings.mint_bolt11_disable_mint,
            ),
            MELT_NUT: dict(
                methods=melt_method_settings,
                disabled=settings.mint_bolt11_disable_melt,
            ),
        }
        return mint_features

    def add_supported_features(
        self, mint_features: Dict[int, Union[List[Any], Dict[str, Any]]]
    ):
        supported_dict = dict(supported=True)
        mint_features[STATE_NUT] = supported_dict
        mint_features[FEE_RETURN_NUT] = supported_dict
        mint_features[RESTORE_NUT] = supported_dict
        mint_features[SCRIPT_NUT] = supported_dict
        mint_features[P2PK_NUT] = supported_dict
        mint_features[DLEQ_NUT] = supported_dict
        mint_features[HTLC_NUT] = supported_dict
        mint_features[MINT_QUOTE_SIGNATURE_NUT] = supported_dict
        return mint_features

    def add_mpp_features(
        self, mint_features: Dict[int, Union[List[Any], Dict[str, Any]]]
    ):
        # signal which method-unit pairs support MPP
        mpp_features = []
        for method, unit_dict in self.backends.items():
            for unit in unit_dict.keys():
                if unit_dict[unit].supports_mpp:
                    mpp_features.append({"method": method.name, "unit": unit.name})

        if mpp_features:
            mint_features[MPP_NUT] = dict(methods=mpp_features)

        return mint_features

    def add_websocket_features(
        self, mint_features: Dict[int, Union[List[Any], Dict[str, Any]]]
    ):
        # specify which websocket features are supported
        # these two are supported by default
        websocket_features: Dict[str, List[Dict[str, Union[str, List[str]]]]] = {
            _SUPPORTED: []
        }
        # we check the backend to see if "bolt11_mint_quote" is supported as well
        for method, unit_dict in self.backends.items():
            if method == Method[_BOLT11]:
                for unit in unit_dict.keys():
                    websocket_features[_SUPPORTED].append(
                        {
                            _METHOD: method.name,
                            _UNIT: unit.name,
                            _COMMANDS: [_BOLT11_MELT_QUOTE, _PROOF_STATE],
                        }
                    )
                    if unit_dict[unit].supports_incoming_payment_stream:
                        supported_features: List[str] = list(
                            websocket_features[_SUPPORTED][-1][_COMMANDS]
                        )
                        websocket_features[_SUPPORTED][-1][_COMMANDS] = (
                            supported_features + [_BOLT11_MINT_QUOTE]
                        )

        if websocket_features:
            mint_features[WEBSOCKETS_NUT] = websocket_features

        # signal authentication features
        if settings.mint_require_auth:
            if not settings.mint_auth_oicd_discovery_url:
                raise Exception(
                    "Missing OpenID Connect discovery URL: MINT_AUTH_OICD_DISCOVERY_URL"
                )
            clear_auth_features: Dict[str, Union[bool, str, List[str]]] = {
                _OPENID_DISCOVERY: settings.mint_auth_oicd_discovery_url,
                _CLIENT_ID: settings.mint_auth_oicd_client_id,
                _PROTECTED_ENDPOINTS: [],
            }

            for endpoint in [
                MintInfoProtectedEndpoint(method=e[0], path=e[1])
                for e in settings.mint_require_clear_auth_paths
            ]:
                clear_auth_features[_PROTECTED_ENDPOINTS].append(endpoint.dict())  # type: ignore

            mint_features[CLEAR_AUTH_NUT] = clear_auth_features

            blind_auth_features: Dict[str, Union[bool, int, str, List[str]]] = {
                _BAT_MAX_MINT: settings.mint_auth_max_blind_tokens,
                _PROTECTED_ENDPOINTS: [],
            }
            for endpoint in [
                MintInfoProtectedEndpoint(method=e[0], path=e[1])
                for e in settings.mint_require_blind_auth_paths
            ]:
                blind_auth_features[_PROTECTED_ENDPOINTS].append(endpoint.dict())  # type: ignore

            mint_features[BLIND_AUTH_NUT] = blind_auth_features

        return mint_features

    def add_cache_features(
        self, mint_features: Dict[int, Union[List[Any], Dict[str, Any]]]
    ):
        if settings.mint_redis_cache_enabled:
            cache_features: dict[str, list[dict[str, str]] | int] = {
                "cached_endpoints": [
                    {
                        "method": "POST",
                        "path": "/v1/mint/bolt11",
                    },
                    {
                        "method": "POST",
                        "path": "/v1/melt/bolt11",
                    },
                    {
                        "method": "POST",
                        "path": "/v1/swap",
                    },
                ]
            }
            if settings.mint_redis_cache_ttl:
                cache_features["ttl"] = settings.mint_redis_cache_ttl

            mint_features[CACHE_NUT] = cache_features
        return mint_features<|MERGE_RESOLUTION|>--- conflicted
+++ resolved
@@ -88,17 +88,14 @@
                 if max_mint_map[unit]:
                     mint_setting.max_amount = max_mint_map[unit].amount
                     mint_setting.min_amount = 0
-<<<<<<< HEAD
                 # --- DEPRECATED ---
                 if settings.mint_max_peg_in:
                     mint_setting.max_amount = settings.mint_max_peg_in
                     mint_setting.min_amount = 0
                 # --- END DEPRECATED ---
-=======
                 mint_setting.options = MintMethodBolt11OptionSetting(
                     description=unit_dict[unit].supports_description
                 )
->>>>>>> 15ec97b9
                 mint_method_settings.append(mint_setting)
         melt_method_settings: List[MeltMethodSetting] = []
         for method, unit_dict in self.backends.items():
